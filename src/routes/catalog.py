--- conflicted
+++ resolved
@@ -6,13 +6,10 @@
 
 import schema
 from auth import security_doc, token_active
-<<<<<<< HEAD
 from backend.ckan import get_solr_schema
 import utils
 import kutils
-=======
 from backend.ckan import ALL_RELATIONSHIPS, get_solr_schema
->>>>>>> 67b14c43
 from cutils import DATASET, GROUP, ORGANIZATION, RESOURCE, TAG, VOCABULARY
 from exceptions import DataError
 from package import (
@@ -59,7 +56,6 @@
     return get_solr_schema()
 
 
-<<<<<<< HEAD
 @catalog_bp.route("/export/zenodo/<dataset_id>", methods=["GET"])
 @catalog_bp.output(schema.APIResponse, status_code=200)
 @catalog_bp.doc(tags=["Search Operations"])
@@ -82,7 +78,7 @@
         dset["organization"]["title"],
         None,
     )
-=======
+
 #
 # Relationship endpoints
 #
@@ -203,5 +199,4 @@
     """Retrieve relationships between entities"""
     if rel not in ALL_RELATIONSHIPS:
         raise DataError(f"Invalid relationship type: {rel}")
-    return delete_relationship(subid, objid, rel)
->>>>>>> 67b14c43
+    return delete_relationship(subid, objid, rel)