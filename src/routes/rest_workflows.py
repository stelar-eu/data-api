--- conflicted
+++ resolved
@@ -1,8 +1,5 @@
 import json
-<<<<<<< HEAD
-=======
 import logging
->>>>>>> 07f10835
 
 import requests
 from apiflask import APIBlueprint
@@ -10,8 +7,6 @@
 
 import cutils
 import kutils
-<<<<<<< HEAD
-=======
 
 # Input schema for validating and structuring several API requests
 import schema
@@ -19,12 +14,7 @@
 from src.auth import admin_required, auth, security_doc, token_active
 
 logging.basicConfig(level=logging.DEBUG)
->>>>>>> 07f10835
-
-# Input schema for validating and structuring several API requests
-import schema
-import wxutils
-from src.auth import admin_required, auth, security_doc, token_active
+
 
 rest_workflows_bp = APIBlueprint(
     "rest_workflows_blueprint", __name__, tag="RESTful Workflow Operations"
@@ -134,13 +124,8 @@
             },
             "success": False,
         }, 500
-<<<<<<< HEAD
-
-
-=======
-
-
->>>>>>> 07f10835
+
+
 @rest_workflows_bp.route("/workflows/<workflow_id>", methods=["PATCH"])
 @rest_workflows_bp.input(schema.WorkflowState, location="json")
 @rest_workflows_bp.output(schema.ResponseAmbiguous, status_code=200)
@@ -569,10 +554,7 @@
 
 
 @rest_workflows_bp.route("/tasks/<task_id>/input", methods=["GET"])
-<<<<<<< HEAD
-=======
 @rest_workflows_bp.route("/tasks/<task_id>/<signature>/input", methods=["GET"])
->>>>>>> 07f10835
 @rest_workflows_bp.doc(tags=["RESTful Workflow Operations"])
 @rest_workflows_bp.output(schema.ResponseAmbiguous, status_code=200)
 @token_active
@@ -593,10 +575,6 @@
     """
     try:
         access_token = request.headers.get("Authorization").split(" ")[1]
-<<<<<<< HEAD
-        resp = wxutils.get_task_input_json(task_id=task_id, access_token=access_token)
-        return {"success": True, "result": resp, "help": request.url}, 200
-=======
         resp = wxutils.get_task_input_json(
             task_id=task_id, signature=signature, access_token=access_token
         )
@@ -627,7 +605,6 @@
         }, 500
 
 
-
 @rest_workflows_bp.route("/tasks/<task_id>/<signature>/output", methods=["POST"])
 @rest_workflows_bp.doc(tags=["RESTful Workflow Operations"])
 @rest_workflows_bp.input(schema.Task_Output, location="json")
@@ -655,14 +632,10 @@
             task_id=task_id, signature=signature, output_json=json_data
         )
         return {
-                "success": True, 
-                "result": {
-                    "task_id": task_id, 
-                    "output_published": resp 
-                }, 
-                "help": request.url
+            "success": True,
+            "result": {"task_id": task_id, "output_published": resp},
+            "help": request.url,
         }, 200
->>>>>>> 07f10835
     except ValueError as ve:
         return {
             "success": False,
