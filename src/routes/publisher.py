--- conflicted
+++ resolved
@@ -1,14 +1,13 @@
-import json
 import logging
 import os
 
 from apiflask import APIBlueprint
-from flask import current_app, jsonify, make_response, render_template, request, session
+from flask import current_app, jsonify, make_response, request, session
 from minio import Minio
 from minio.error import S3Error
 
 import mutils as mu
-from src.auth import auth, security_doc, token_active
+from src.auth import token_active
 
 """
     This .py file contains the endpoints attached to the blueprint
@@ -18,12 +17,8 @@
 
 # The tasks operations blueprint for all operations related to the lifecycle of `tasks
 publisher_bp = APIBlueprint("pub_blueprint", __name__, enable_openapi=False)
-
-<<<<<<< HEAD
-=======
-logging.basicConfig(level=logging.DEBUG)
-
->>>>>>> 6fb27054
+publisher_bp = APIBlueprint("pub_blueprint", __name__, enable_openapi=False)
+
 
 @publisher_bp.route("/fetch_paths", methods=["GET"])
 @token_active
@@ -32,6 +27,8 @@
         # Try to get the token from the Authorization header
         access_token = request.headers.get("Authorization")
 
+        access_token = request.headers.get("Authorization")
+
         if access_token:
             # Token found in Authorization header, remove 'Bearer ' prefix
             access_token = access_token.replace("Bearer ", "")
@@ -39,6 +36,8 @@
             # No token in Authorization header, try to fetch from session
             access_token = session.get("access_token")
 
+            access_token = session.get("access_token")
+
         # If access_token is still None, raise an exception
         if not access_token:
             raise ValueError("No access token found in headers or session.")
@@ -48,8 +47,17 @@
         paths = mu.list_buckets_with_folders(credentials)
 
         return jsonify({"paths": paths})
+        return jsonify({"paths": paths})
 
     except ValueError as e:
+        # Handle the case where no token is found, return 401 Unauthorized
+        return make_response(
+            {
+                "success": False,
+                "error": {"__type": "Authorization Error", "name": [str(e)]},
+            },
+            401,
+        )
         # Handle the case where no token is found, return 401 Unauthorized
         return make_response(
             {
@@ -68,8 +76,16 @@
             },
             500,
         )
-
-
+        return make_response(
+            {
+                "success": False,
+                "error": {"__type": "Unexpected Error", "name": [str(e)]},
+            },
+            500,
+        )
+
+
+@publisher_bp.route("/upload_file", methods=["POST"])
 @publisher_bp.route("/upload_file", methods=["POST"])
 @token_active
 def upload_file_to_minio():
@@ -77,6 +93,8 @@
         # Try to get the token from the Authorization header
         access_token = request.headers.get("Authorization")
 
+        access_token = request.headers.get("Authorization")
+
         if access_token:
             # Token found in Authorization header, remove 'Bearer ' prefix
             access_token = access_token.replace("Bearer ", "")
@@ -84,6 +102,8 @@
             # No token in Authorization header, try to fetch from session
             access_token = session.get("access_token")
 
+            access_token = session.get("access_token")
+
         # If access_token is still None, raise an exception
         if not access_token:
             raise ValueError("No access token found in headers or session.")
@@ -92,27 +112,42 @@
 
         if "file" not in request.files:
             return jsonify({"error": "No file specified"}), 400
+        if "file" not in request.files:
+            return jsonify({"error": "No file specified"}), 400
 
         file = request.files["file"]
         destination_path = request.form.get("path")
-
-        if file.filename == "":
-            return jsonify({"error": "No selected file"}), 400
-
+        file = request.files["file"]
+        destination_path = request.form.get("path")
+
+        if file.filename == "":
+            return jsonify({"error": "No selected file"}), 400
+        if file.filename == "":
+            return jsonify({"error": "No selected file"}), 400
+
+        if "file" not in request.files:
+            return jsonify({"error": "No file part"}), 400
         if "file" not in request.files:
             return jsonify({"error": "No file part"}), 400
 
         file = request.files["file"]
         bucket_name = request.form.get("bucket")  # Get the bucket from the form
         destination_path = request.form.get("path")  # Get the full path from the form
+        file = request.files["file"]
+        bucket_name = request.form.get("bucket")  # Get the bucket from the form
+        destination_path = request.form.get("path")  # Get the full path from the form
 
         if not bucket_name or not destination_path:
             return jsonify({"error": "Bucket or path not specified"}), 400
-
+            return jsonify({"error": "Bucket or path not specified"}), 400
+
+        if file.filename == "":
+            return jsonify({"error": "No selected file"}), 400
         if file.filename == "":
             return jsonify({"error": "No selected file"}), 400
 
         try:
+            bucket_prefix = bucket_name + "/"
             bucket_prefix = bucket_name + "/"
             # Extract the folder from the cleaned destination path
             folder = os.path.dirname(destination_path)
@@ -122,16 +157,23 @@
 
             # Remove Bucket Prefix from Object Full Path (Avoid creating subfolder with the same name as the bucket)
             object_name.replace(bucket_prefix, "", 1)
+            object_name.replace(bucket_prefix, "", 1)
 
             logging.debug(object_name)
 
             # Upload the file to MinIO
             config = current_app.config["settings"]
-
+            config = current_app.config["settings"]
+
+            minio_url = config["MINIO_API_SUBDOMAIN"] + "." + config["KLMS_DOMAIN_NAME"]
             minio_url = config["MINIO_API_SUBDOMAIN"] + "." + config["KLMS_DOMAIN_NAME"]
 
             client = Minio(
                 minio_url,
+                access_key=credentials["AccessKeyId"],
+                secret_key=credentials["SecretAccessKey"],
+                session_token=credentials["SessionToken"],
+                secure=True,  # Set to False if you are using HTTP instead of HTTPS
                 access_key=credentials["AccessKeyId"],
                 secret_key=credentials["SecretAccessKey"],
                 session_token=credentials["SessionToken"],
@@ -145,13 +187,25 @@
                 file.stream,
                 length=-1,
                 part_size=10 * 1024 * 1024,  # 10MB part size
+                part_size=10 * 1024 * 1024,  # 10MB part size
             )
             return jsonify({"message": "File uploaded successfully!"}), 200
+            return jsonify({"message": "File uploaded successfully!"}), 200
 
         except S3Error as e:
             return jsonify({"error": str(e)}), 500
 
+            return jsonify({"error": str(e)}), 500
+
     except ValueError as e:
+        # Handle the case where no token is found, return 401 Unauthorized
+        return make_response(
+            {
+                "success": False,
+                "error": {"__type": "Authorization Error", "name": [str(e)]},
+            },
+            401,
+        )
         # Handle the case where no token is found, return 401 Unauthorized
         return make_response(
             {
@@ -169,4 +223,11 @@
                 "error": {"__type": "Unexpected Error", "name": [str(e)]},
             },
             500,
+        )
+        return make_response(
+            {
+                "success": False,
+                "error": {"__type": "Unexpected Error", "name": [str(e)]},
+            },
+            500,
         )