--- conflicted
+++ resolved
@@ -321,7 +321,9 @@
     return result
 
 
-def get_package(id: str, compressed: bool = False, no_resources: bool = False, title: str = None):
+def get_package(
+    id: str, compressed: bool = False, no_resources: bool = False, title: str = None
+):
     """Retrieve a dataset's details from the CKAN catalog using its unique identifier.
 
     This function interacts with the CKAN API to fetch metadata about a specific dataset.
@@ -332,7 +334,7 @@
         id (str): The unique identifier (name) of the dataset to retrieve.
         compressed (bool): Whether to compress the dataset's 'resources' field.
         no_resources (bool): Whether to exclude the 'resources' field from the dataset.
-        title (str): The title of the dataset to retrieve. If provided, it will be converted 
+        title (str): The title of the dataset to retrieve. If provided, it will be converted
         to an ID and dominate any ID provided.
 
     Returns:
@@ -343,15 +345,11 @@
         RuntimeError: For any other HTTP errors encountered while making the request.
     """
     try:
-<<<<<<< HEAD
-        response = request("package_show", json={"id": id})
-=======
         # If title is provided, convert it to a valid ID
         if title:
             id = re.sub(r"[\W_]+", "_", title).lower()
 
         response = request("GET", "package", "package_show", params={"id": id})
->>>>>>> 07f10835
         if response.status_code == 200:
             resp = response.json()
             dataset = resp.get("result", None)
