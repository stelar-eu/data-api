"""
Contains the Entity class and its subclasses.

The Entity class is a base class for STELAR entities. The main responsibility
of the Entity class is to provide a common interface for interacting via the
STELAR API. The class defines a set of operations that can be performed
on an entity, such as listing, fetching, creating, updating, and deleting.
The specific implementation of these operations is left to the subclasses.


CKAN-based entities:
--------------------

The main subclass of Entity is the CKANEntity class, which is used to handle
entities that are stored in CKAN.

The CKANEntity class provides methods to interact with CKAN and to perform CRUD
operations on the entities. The subclasses of CKANEntity are used to customize
specific CKAN entities, such as datasets, groups, and organizations. The subclasses
define the specific attributes and methods for each entity sub-type.

In particular, the EntityWithMembers class is used to handle CKAN entities that
have members, that is, groups and organizations. It provides methods to add,
remove, and list members of the group or organization. The MemberEntity class is
used to customize the membership API in entities with members.

Also, the EntityWithExtras class is used to handle CKAN entities that have extras,
that is, additional attributes stored in the 'extras' field in CKAN. The
EntityWithExtrasCKANSchema class is used to define the schema for entities with
extras in CKAN.

The PackageEntity class is used to handle CKAN entities based on packages, such
as datasets, processes, workflows, and tools. It provides methods to filter packages
by type and to create, update, and delete packages.
"""

from __future__ import annotations

import json
import logging
import re
from typing import Optional

import flask
from apiflask import Schema, fields, validators
from marshmallow import EXCLUDE, SchemaOpts, missing, post_dump, pre_load
from psycopg2 import sql

import authz_module
import schema
from authz import authorize, generic_action
from backend.ckan import ckan_request, filter_list_by_type
from backend.pgsql import execSql, transaction
from context import entity_cache
from exceptions import BackendLogicError, DataError, InternalException, NotFoundError
from search import entity_search
from tags import tag_object_to_string, tag_string_to_object
import kutils as ku

logger = logging.getLogger(__name__)


class Entity:
    """Base class for all API entities.

    In ReST terminology, an entity is a resource that can be accessed via an API.

    This class provides the basic structure for all entities. It defines the common
    operations that can be performed on an entity, such as listing, fetching, creating,
    updating, and deleting. The specific implementation of these operations is left to
    the subclasses.

    The API defined in this class is the one used by the generic endpoint definitions.

    The generic endpoint definitions use the API defined in the Entity class to implement
    the CRUD operations for the entities. For this purpose, each Entity defines four fields:

    - name: the name of the entity
    - collection_name: the name of the collection of entities
    - creation_schema: the schema for creating entities
    - update_schema: the schema for updating entities
    """

    # Register all Entity instances here, indexed by name
    REGISTRY = {}

    OPERATIONS = [
        "list",
        "fetch",
        "search",
        "show",
        "create",
        "delete",
        "update",
        "patch",
    ]

    def __init__(
        self,
        name: str,
        collection_name: str,
        creation_schema: Schema,
        update_schema: Schema,
    ):
        """Initialize the entity.

        Args:
            name: The name of the entity.
            collection_name : The name of the collection of entities.
            creation_schema: The schema for creating entities.
            update_schema: The schema for updating entities. If None, the entity does not support updates.
        """
        self.name = name
        self.collection_name = collection_name
        self.REGISTRY[name] = self

        self.creation_schema = creation_schema
        self.update_schema = update_schema

        # Store the endpoint functions
        self.operations = Entity.OPERATIONS.copy()
        self.operations.remove("search")
        if update_schema is None:
            self.operations.remove("update")
            self.operations.remove("patch")

        self.endpoints = {}
        logger.info("Instantiated entity %s", self.name)

    def list_entities(self, limit: Optional[int] = None, offset: Optional[int] = None):
        """List the entities of this type.

        This method is used to list the entities of this type. It returns a list of entity IDs.

        Args:
            limit: The maximum number of entities to return.
            offset: The offset to start listing entities from.
        Returns:
            A list of entity IDs.
        """
        return self.list(limit=limit, offset=offset)

    def fetch_entities(self, limit: Optional[int] = None, offset: Optional[int] = None):
        """Fetch the entities of this type.

        This method is used to fetch the entities of this type. It returns a list of entity objects.

        Args:
            limit: The maximum number of entities to return.
            offset: The offset to start fetching entities from.
        Returns:
            A list of entity objects.
        """
        return self.fetch(limit=limit, offset=offset)

    def search_entities(self, query_spec: dict) -> list:
        """Search for entities of this type.

        This method is used to search for entities of this type. It returns a list of entity objects.

        Args:
            query_spec: The query specification. This is a dict validated by `schema.EntitySearchQyery`
        Returns:
            A list of entity objects.
        """
        return self.search(query_spec)

    def get_entity(self, eid: str):
        """Get an entity by ID.

        This method is used to get an entity by its ID.

        Args:
            eid: The ID of the entity to get.
        Returns:
            The entity object.
        """

        # TODO: This will change to harmonize with search and list/fetch
<<<<<<< HEAD
        # obj = self.get_cached(eid)
        # authorize(obj, self.name, "read")
        # return obj
        return self.get(eid)
=======
        obj = self.get_cached(eid)
        logger.debug("Got entity %s", obj)
        authorize(obj, self.name, "read")
        return obj
        # return self.get(eid)
>>>>>>> 9fc13ef0

    def get_cached(self, eid):
        """Get an entity by ID from the entity cache.

        If the entity is not cached in the entity cache,
        this function will call `self.get(eid)` to retrieve
        it and put it in the cache.
        """

        if not flask.has_request_context():
            return self.get(eid)

        obj = entity_cache.get(eid)
        if obj is None:
            obj = self.get(eid)
            entity_cache.put(obj)
        return obj

    def create_entity(self, init_data):
        """Create a new entity.

        This method is used to create a new entity.

        Args:
            init_data: The data to initialize the entity with.
        Returns:
            The created entity object.
        """
        # authorize(init_data, self.name, "create")
        return self.create(init_data)

    def delete_entity(self, eid: str, purge=False):
        """Delete an entity.

        This method is used to delete an entity.

        Args:
            eid: The ID of the entity to delete.
            purge: Whether to purge the entity.
        Returns:
            The result of the delete operation.
        """
        return self.delete(eid, purge)

    def update_entity(self, eid: str, entity_data):
        """Update an entity.

        This method is used to update an entity. It performs a full update,
        replacing the entity with the new data. If attributes are missing in
        the new data, they will be removed from the entity (if applicable).

        Args:
            eid: The ID of the entity to update.
            entity_data: The data to update the entity with.
        Returns:
            The updated entity object.
        """
        return self.update(eid, entity_data)

    def patch_entity(self, eid: str, patch_data):
        """Patch an entity.

        This method is used to patch an entity. It performs a partial update,
        updating only the attributes present in the patch data. If attributes
        are missing in the patch data, they will be left unchanged.

        Args:
            eid: The ID of the entity to patch.
            patch_data: The data to patch the entity with.
        Returns:
            The patched entity object.
        """
        return self.patch(eid, patch_data)

    #
    # The following methods are the actual implementations of the API
    # operations, bypassing any authorization checks.
    #

    def list(self, limit: Optional[int] = None, offset: Optional[int] = None):
        raise NotImplementedError

    def fetch(self, limit: Optional[int] = None, offset: Optional[int] = None):
        raise NotImplementedError

    def get(self, eid: str):
        raise NotImplementedError

    def create(self, init_data):
        raise NotImplementedError

    def delete(self, eid: str, purge=False):
        raise NotImplementedError

    def update(self, eid: str, entity_data):
        raise NotImplementedError

    def patch(self, eid: str, patch_data):
        raise NotImplementedError


class CKANEntity(Entity):
    def __init__(
        self,
        *args,
        ckan_name: str,
        ckan_schema: Schema,
        **kwargs,
    ):
        """Initialize a CKAN entity.

        Args:
            ckan_name: The name of the entity in CKAN.
            ckan_schema: The schema for the entity in CKAN, used to convert data to and from CKAN format.
        """

        super().__init__(*args, **kwargs)

        self.ckan_name = ckan_name if ckan_name is not None else self.name
        self.ckan_api_list = f"{self.ckan_name}_list"
        self.ckan_api_show = f"{self.ckan_name}_show"
        self.ckan_api_create = f"{self.ckan_name}_create"
        self.ckan_api_delete = f"{self.ckan_name}_delete"
        self.ckan_api_purge = f"{self.ckan_name}_purge"
        self.ckan_api_update = f"{self.ckan_name}_update"
        self.ckan_api_patch = f"{self.ckan_name}_patch"

        if isinstance(ckan_schema, type):
            self.ckan_schema = ckan_schema()
        else:
            # Note: it is ok for ckan_schema to be None
            self.ckan_schema = ckan_schema

        self.has_extras = False

        # Only packages have tags!
        self.has_tags = self.ckan_name == "package"

    def create_to_ckan(self, init_data):
        """Convert the data to the CKAN format.

        The CKAN format is a JSON object with the fields in the correct format
        for the CKAN API creation operation.

        Conversion is done under the guidance of the CKAN schema of this entity.

        Args:
            init_data: The data to convert.
        Returns:
            The data in the CKAN format.
        """
        init_data = self.ckan_schema.dump(init_data)
        return init_data

    def update_to_ckan(self, update_data, current_obj):
        """Convert the data to the CKAN format for updating.

        This method is used to convert the update data to the CKAN format for updating
        an existing entity. It may need to fetch the current object from the database
        to properly merge the update data.

        Args:
            update_data: The data to convert.
            current_obj: The current object in the database, or None if not available.
        """
        update_data = self.ckan_schema.dump(update_data)
        return update_data

    def load_from_ckan(self, ci):
        """Convert the data from the CKAN format.

        Args:
            ci: The data to convert.
        Returns:
            The converted data object.
        """
        ci = self.ckan_schema.load(ci)
        return ci

    @staticmethod
    def check_limit_offset(val, name):
        if not isinstance(val, Optional[int]):
            raise DataError(f"{name} must be an integer, or None")
        if val is not None:
            if val < 0:
                raise DataError(f"{name} must be nonnegative")

    def list(self, limit: Optional[int] = None, offset: Optional[int] = None):
        """List the entities of this type.

        Args:
            limit: The maximum number of entities to return.
            offset: The offset to start listing entities from.
        Returns:
            A list of entity IDs.
        """
        self.check_limit_offset(limit, "limit")
        self.check_limit_offset(offset, "offset")
        return ckan_request(self.ckan_api_list, limit=limit, offset=offset)

    def fetch(self, limit: Optional[int] = None, offset: Optional[int] = None):
        """Fetch the entities of this type.

        Args:
            limit: The maximum number of entities to return.
            offset: The offset to start fetching entities from.
        Returns:
            A list of entity objects.
        """
        entids = self.list_entities(limit=limit, offset=offset)
        ents = []
        for eid in entids:
            e = self.get_entity(eid)
            ents.append(e)
        return ents

    def get(self, eid: str):
        """Read an entity from CKAN.

        This method bypasses any authorization checks.

        Args:
            eid: The ID of the entity to read.
        Returns:
            The entity object.
        """
        obj = ckan_request(self.ckan_api_show, id=eid, context={"entity": self.name})
        # Check the type of the CKAN object (for those CKAN objects that have type)
        objtype = obj.get("type", self.name)
        if objtype != self.name:
            raise NotFoundError(f"{self.name} not found, ID belongs to {objtype}")
        return self.load_from_ckan(obj)

    def create(self, init_data):
        """Create an entity in CKAN.

        Args:
            init_data: The data to create the entity with.
        Returns:
            The created entity object.
        """
        context = {"entity": self.name}

        ckinit_data = self.create_to_ckan(init_data)

        obj = ckan_request(self.ckan_api_create, context=context, json=ckinit_data)
        logger.info("Created %s id=%s", self.name, obj["id"])
        return self.load_from_ckan(obj)

    def delete(self, eid: str, purge=False):
        """Delete an entity from CKAN.

        Args:
            eid: The ID of the entity to delete.
            purge: Whether to purge the entity.
        Returns:
            The result of the delete operation in CKAN, if any.
        """
        ckan_cmd = self.ckan_api_purge if purge else self.ckan_api_delete
        context = {"entity": self.name}
        result = ckan_request(ckan_cmd, id=eid, context=context)
        logger.info("%s %s id=%s", "Purged" if purge else "Deleted", self.name, eid)
        return result

    def update(self, eid: str, entity_data):
        """Update an entity in CKAN.

        Args:
            eid: The ID of the entity to update.
            entity_data: The data to update the entity with.
        Returns:
            The updated entity object.
        """
        context = {"entity": self.name}

        # Convert to CKAN properly
        ck_data = self.update_to_ckan(entity_data, eid)

        obj = ckan_request(self.ckan_api_update, id=eid, context=context, json=ck_data)
        return self.load_from_ckan(obj)

    def patch(self, eid: str, patch_data):
        """Patch an entity in CKAN.

        Args:
            eid: The ID of the entity to patch.
            patch_data: The data to patch the entity with.
        Returns:
            The patched entity object.
        """
        context = {"entity": self.name}

        ckpatch_data = self.update_to_ckan(patch_data, eid)

        obj = ckan_request(
            self.ckan_api_patch, id=eid, context=context, json=ckpatch_data
        )
        return self.load_from_ckan(obj)


def create_capacity_schema(
    name, capacities: re.Pattern | list[str] | None
) -> schema.Schema:
    """Create a schema for a capacity field.

    This function creates a schema for a capacity field, which is used to specify the role
    of a member in a group or organization. The schema can be customized to accept specific
    values or patterns for the capacity field.

    Args:
        name: The name of the schema.
        capacities: The valid values or pattern for the capacity field.
    Returns:
        The capacity schema.
    """

    if isinstance(capacities, list):
        if capacities == []:
            logger.critical("Empty list of capacities")
            raise ValueError("Empty list of capacities")
        val = validators.OneOf(capacities)
        capdoc = "Valid capacities are: " + ", ".join(capacities)

    elif capacities is None:
        val = validators.Length(min=2, max=100)
        capdoc = "Any string can be used for capacity, as long as its length is between 2 and 100 characters"

    elif isinstance(capacities, re.Pattern):
        val = validators.Regexp(capacities)
        capdoc = f"The capacity must match the regular expression: {capacities.pattern}"
    else:
        logger.critical(f"Invalid capacities for {name}: {capacities}")
        raise ValueError(f"Invalid capacities: {capacities}")

    class AddMember(Schema):
        capacity = fields.String(validate=[val])

    AddMember.__name__ = name
    AddMember.__qualname__ = name
    AddMember.capdoc = capdoc

    return AddMember


AnyCapacity = create_capacity_schema("AnyCapacity", re.compile(r"[\w\d_]*"))
UserGroupCapacity = create_capacity_schema("UserGroupCapacity", ["editor", "member"])
UserOrgCapacity = create_capacity_schema(
    "UserOrgCapacity", ["admin", "editor", "member"]
)


def db_fetch_entity_extras(eid: str, table: str):
    """Fetch the extras for an entity from the database.

    Arguments:
        eid: the ID of the entity
        table: the name of the table to fetch from. This should be
            either 'package' or 'group'
    Returns:
        a dictionary with all the extras
    """
    with transaction() as conn:
        with conn.cursor() as cur:
            cur.execute(
                sql.SQL("SELECT key, value FROM {table} WHERE {eid} = %s").format(
                    table=sql.Identifier(f"{table}_extra"),
                    eid=sql.Identifier(f"{table}_id"),
                ),
                [eid],
            )
            extras = {row[0]: row[1] for row in cur}
    return extras


class EntityWithExtras(CKANEntity):
    """This class treats CKAN entities which have extras.

    This includes package-derived entities, and group-derived entities.
    Such entities are allowed to have additional attributes, defined at
    the schema level, but saved in the 'extras' field in CKAN.

    This class encapsulates the logic for handling these additional
    attributes. In particular, it provides methods to fold and unfold
    these attributes into the 'extras' field when saving and loading.
    """

    def __init__(self, *args, extras_table: str, **kwargs):
        """Initialize the entity with extras.

        Args:
            extras_table: the name of the table where the extras are stored. This is either
                'package' or 'group'.
        """

        super().__init__(*args, **kwargs)

        self.has_extras = True
        self.extras_table = extras_table

    def update_to_ckan(self, update_data, current_obj):
        """Convert the data to the CKAN format for updating.

        This method is overloaded to handle the 'extras' field, supporting
        entities implemented by the 'package' or 'group' in CKAN.
        Instances may declare attributes that are actually stored in the CKAN
        'extras' field.

        When updating such entities, we need to merge the update spec with
        the current CKAN-stored extras. This method helps in this process
        by providing the full 'extras' object for proper merging later on
        by the ckan_schema.dump() method.
        """

        if self.ckan_schema.opts.extra_attributes:
            extras_present = "extras" in update_data

            if extras_present or any(
                attr in update_data for attr in self.ckan_schema.opts.extra_attributes
            ):
                # Fetch the full 'extras' object directly from the database
                curextras = db_fetch_entity_extras(current_obj, self.extras_table)

                # Add the curextras object to the update data
                update_extras = update_data.setdefault("extras", {})
                # Note that we are purposely using a name with spaces...
                update_extras["current extras object"] = curextras
                update_extras["extras update present"] = extras_present

        update_data = self.ckan_schema.dump(update_data)
        return update_data

    def create_to_ckan(self, init_data):
        """Transform data to CKAN format for creation requests.

        When creating, if we have extras-based attributes, we need to
        provide values so that they can be put in the extras field.
        This is the load_default, or, if allow_none, it is none.
        """

        for attr in self.ckan_schema.opts.extra_attributes:
            if attr in init_data:
                continue

            field = self.ckan_schema.fields[attr]
            load_default = field.load_default

            if load_default is not missing:
                init_data[attr] = load_default
            elif field.allow_none:
                init_data[attr] = None
            else:
                raise BackendLogicError(
                    f"Attribute {attr} is required on create, for {self.name}"
                )

        return super().create_to_ckan(init_data)


class CKANEntityOptions(SchemaOpts):
    def __init__(self, meta, **kwargs):
        super().__init__(meta, **kwargs)
        self.extra_attributes = getattr(meta, "extra_attributes", [])
        self.extra_attributes_raw = getattr(meta, "extra_attributes_raw", [])
        if any(a not in self.extra_attributes for a in self.extra_attributes_raw):
            raise ValueError(
                "extra_attributes_raw must be a subset of extra_attributes"
            )


class EntityWithExtrasCKANSchema(Schema):
    """The back-end (CKAN) schema for entities with extras.

    This schema is used as a base class to handle additional attributes.
    """

    OPTIONS_CLASS = CKANEntityOptions

    def __init__(self, *args, **kwargs):
        super().__init__(*args, **kwargs)

    # -------------------------------------------------------
    # The 'extras' field is a dictionary of key-value pairs.
    # We declare it here; subclasses should not declare it.
    #

    extras = fields.Raw()

    #
    # -------------------------------------------------------

    def unfold_fields(self, data: dict):
        """This method is called at loading (from CKAN) to unfold the
        named extra fields from the 'extras' field.
        """

        # This will raise if the 'extras' field is not present, but that's ok...
        extras = data["extras"]

        if self.opts.extra_attributes:
            for attr in self.opts.extra_attributes:
                if attr in extras:
                    data[attr] = extras.pop(attr)

    @staticmethod
    def jsload(value):
        try:
            return json.loads(value)
        except json.JSONDecodeError:
            return value

    @pre_load
    def load_extras(self, data, **kwargs):
        # Process the extras
        extras = data.get("extras", [])
        data_extras = {}
        for e in extras:
            k, v = e["key"], e["value"]
            if k not in self.opts.extra_attributes_raw:
                v = self.jsload(v)
            data_extras[k] = v

        data["extras"] = data_extras
        # Unfold the extra attributes
        self.unfold_fields(data)
        # Return the data to be loaded
        return data

    #
    #  Dump extras to CKAN with extras-based attribute folding.
    #

    def fold_fields(self, data: dict):
        """This method is called at dumping (to CKAN) to fold named
        extra fields into the 'extras' field.

        To be able to merge everything properly, we need to dump everything
        to string here.
        """

        extras = data.get("extras", None)
        attrs = {}
        for attr in self.opts.extra_attributes:
            if attr in data:
                value = data.pop(attr)
                if attr in self.opts.extra_attributes_raw:
                    if not isinstance(value, str | None):
                        raise InternalException(
                            f"Raw attribute {attr} must be a string or None at folding time"
                        )
                    attrs[attr] = value
                else:
                    attrs[attr] = json.dumps(value)

        if (not attrs) and extras is None:
            return

        if extras is None:
            extras = {}

        # We could have an 'instrumented' extras object
        if "current extras object" in extras:
            current_extras = extras.pop("current extras object")
            extras_present = extras.pop("extras update present")

            # Before merge, we convert dump the remaining extras
            extras = {k: json.dumps(v) for k, v in extras.items()}

            # Merge the current extras with the new extras
            if extras_present:
                curattrs = {
                    attr: current_extras[attr]
                    for attr in self.opts.extra_attributes
                    if attr in current_extras
                }
                extras = extras | (curattrs | attrs)
            else:
                extras = current_extras | attrs
        else:
            # Convert the extras to strings
            extras = {k: json.dumps(v) for k, v in extras.items()}

            extras |= attrs

        data["extras"] = extras

    @post_dump
    def dump_extras(self, data, **kwargs):
        # Process the extra attributes folding them into the extras field
        self.fold_fields(data)

        # Serialize the extras (if any!).
        extras = data.get("extras", None)
        if extras is not None:
            # Attributes have already been serialized to json, now turn them
            # into strings.

            data["extras"] = [{"key": k, "value": v} for k, v in extras.items()]
        # Ready to dump to CKAN
        return data


class MemberEntity:
    """This class customizes membership in entities with members.

    Arguments:
        name: the name of the member (e.g. 'dataset', 'group')
        ckan_type:
    """

    REGISTRY = {}

    OPERATIONS = ["add_member", "remove_member", "list_members"]

    def __init__(
        self,
        parent: Entity,
        child: Entity,
        capacity_schema: Optional[schema.Schema],
    ):
        self.parent = parent
        self.child = child
        self.REGISTRY[(child.name, parent.name)] = self
        self.member_kind = child.ckan_name
        self.capacity_schema = capacity_schema
        self.operations = MemberEntity.OPERATIONS
        if parent:
            parent.members.append(self)
        self.endpoints = {}

    def add_member_entity(self, eid: str, member_id: str, capacity: str):
        """Add a member to a group or org.

        This method performs authorization checks and then calls the
        add_member() method.

        Arguments:
            eid: the ID of the group or org
            member_id: the ID of the member
            capacity: the capacity of the member
        """
        return self.add_member(eid, member_id, capacity)

    def remove_member_entity(self, eid: str, member_id: str):
        """Remove a member from a group or org.

        This method performs authorization checks and then calls the
        remove_member() method.

        Arguments:
            eid: the ID of the group or org
            member_id: the ID of the member
        """
        return self.remove_member(eid, member_id)

    def list_member_entities(self, eid: str, capacity: str | None = None):
        """List the members of a group or org.

        This method performs authorization checks and then calls the
        list_members() method.

        Arguments:
            eid: the ID of the group or org
            capacity: the capacity of the members to list, or None to list all members.
        """
        return self.list_members(eid, capacity)

    def add_member(self, eid: str, member_id: str, capacity: str):
        context = {"member_entity": self.child.name}
        self.parent.add_member(
            eid, member_id, self.member_kind, capacity=capacity, context=context
        )

    def remove_member(self, eid: str, member_id: str):
        context = {"member_entity": self.child.name}
        self.parent.remove_member(eid, member_id, self.member_kind, context=context)

    def list_members(self, eid: str, capacity: str | None = None) -> list[dict]:
        context = {"member_entity": self.child.name}

        # Get the list of members from the parent entity
        mlist = self.parent.list_members(
            eid, self.member_kind, capacity=capacity, context=context
        )

        if self.member_kind == "package":
            # Filter the list of members by type
            idlist = [m[0] for m in mlist]
            pkg_type = self.child.package_type
            flist = filter_list_by_type(idlist, pkg_type)
            fset = set(flist)

            return [[m[0], pkg_type, m[2]] for m in mlist if m[0] in fset]

        else:
            return mlist


class EntityWithMembers(EntityWithExtras):
    """This class treats CKAN entities which have members.

    This includes groups and organizations as well as any custom types derived
    from them (organizations are already a type of group).
    """

    def __init__(self, *args, members: list[MemberEntity] = [], **kwargs):
        super().__init__(*args, extras_table="group", **kwargs)
        self.members = members
        for m in self.members:
            m.parent = self

    def get(self, eid: str):
        #
        # Because of a bug in CKAN code, getting CKAN groups and orgs fails (CKAN
        # returns 'internal error')
        # when there are cycles between groups. To ameliorate this, we need to pass
        # the 'include_groups=False'
        # flag.
        #
        # FYI: the bug is in file './ckan/lib/dictization/model_dictize.py' and
        # manifests as a "stack overflow"
        # (in python the exception is "Recursion Depth exceeded").
        #
        obj = ckan_request(
            self.ckan_api_show,
            id=eid,
            # the line below fixes the bug mentioned above
            include_groups=False,
            # Exclude tags, since they are not actually supported
            # Also, exclude some irrelevant stuff
            include_tags=False,
            include_followers=False,
            include_users=False,
            include_datasets=False,
            include_dataset_count=False,
            # INCLUDE the extras!
            include_extras=True,
            context={"entity": self.name},
        )
        return self.load_from_ckan(obj)

    #
    # Raw members calling CKAN
    #
    def add_member(
        self,
        eid: str,
        member_id: str,
        member_kind: str,
        capacity: str,
        context: dict = {},
    ):
        context = {"entity": self.name}
        ckan_request(
            "member_create",
            id=eid,
            object=member_id,
            object_type=member_kind,
            capacity=capacity,
            context=context,
        )

    def remove_member(
        self, eid: str, member_id: str, member_kind: str, context: dict = {}
    ):
        context = {"entity": self.name}
        ckan_request(
            "member_delete",
            id=eid,
            object=member_id,
            object_type=member_kind,
            context=context,
        )

    def list_members(
        self,
        eid: str,
        member_kind: str | None = None,
        capacity: str | None = None,
        context: dict = {},
    ) -> list[dict]:
        context = {"entity": self.name}
        return ckan_request(
            "member_list",
            id=eid,
            object_type=member_kind,
            capacity=capacity,
            context=context,
        )


class PackageEntity(EntityWithExtras):
    """CKAN Entities based on packages.

    These entities all have a package_type.
    They currently include:
    - datasets
    - processes
    - workflows
    - tools

    Apart from standard operations, they also
    provide for search.
    """

    def __init__(self, *args, package_type: str, **kwargs):
        super().__init__(*args, extras_table="package", ckan_name="package", **kwargs)
        self.package_type = package_type
        self.ckan_api_purge = "dataset_purge"
        self.list_names = True
        self.operations.append("search")
        self.search_query_schema = schema.EntitySearchQuery()

    def list(self, limit=None, offset=None):
        """Return a list of package-based entities.

        This method is used to list the package-based entities of a given type.
        """
        self.check_limit_offset(limit, "limit")
        self.check_limit_offset(offset, "offset")

        # Return names or IDs?
        list_attr = "name" if self.list_names else "id"
        sql_query = sql.SQL(
            """\
            SELECT {list_attr}
            FROM package
            WHERE state = 'active' AND type = %s
            ORDER BY name
            LIMIT %s OFFSET %s"""
        ).format(list_attr=sql.Identifier(list_attr))
        # Package-derived entities are filtered by type using SQL, since
        # the package_list API call does not support filtering by type.
        result = execSql(sql_query, [self.package_type, limit, offset])
        return [row[list_attr] for row in result]

    def resolve_id(self, name_or_id: str) -> str | None:
        """Resolve a package name or ID to an ID.

        This method is used to resolve a name or ID to an ID.
        """
        sql_query = sql.SQL(
            """\
            SELECT id
            FROM package
            WHERE state = 'active' AND type = %s AND (id = %s OR name = %s)"""
        )
        result = execSql(sql_query, [self.package_type, name_or_id, name_or_id])
        if not result:
            return None
        return result[0]["id"]

    def filter_ids(self, idlist: list[str]) -> list[dict]:
        """Filter the list of packages by ID, leaving only packages of one type."""
        return filter_list_by_type(idlist, self.package_type)

    def filter_names(self, idlist: list[str]) -> list[dict]:
        """Filter the list of packages by ID, leaving only packages of one type."""
        return filter_list_by_type(idlist, self.package_type, idattr="name")

    def create(self, init_data):
        # Make sure we have the two compulsory fields
        if "name" not in init_data:
            raise DataError("Missing name")
        if "owner_org" not in init_data:
            raise DataError("Missing owner_org")
        if "type" in init_data and init_data["type"] != self.package_type:
            raise DataError(f"Invalid type: {init_data['type']}")

        # Force this!
        init_data["type"] = self.package_type
        return super().create(init_data)

    def search(self, query_spec: dict) -> list:
        """Search for packages.

        This method is used to search for packages based on a query string.

        Args:
            q: The query string to search for.
            limit: The maximum number of packages to return.
            offset: The offset to start listing packages from.
        Returns:
            A list of package objects.

        q: str = None,
        bbox: list[float] = None,
        fq: list[str] = [],
        fl: list[str] = None,
        facet: dict = None,
        sort: str = None,
        limit: Optional[int] = None,
        offset: Optional[int] = None,

        """
        fl = query_spec.get("fl", None)
        limit = query_spec.get("limit", None)
        offset = query_spec.get("offset", None)

        self.check_limit_offset(limit, "limit")
        self.check_limit_offset(offset, "offset")

        bbox = query_spec.get("bbox", None)
        if bbox is not None:
            if len(bbox) != 4:
                raise DataError("bbox must have 4 numeric elements")

        fq = query_spec.get("fq", [])

        # checks the accessible packages and returns the fq with the appropriate
        # permission labels
        fq = authz_module.check_accessible_packages(fq)

        result = entity_search(
            self.package_type,
            q=query_spec.get("q", None),
            bbox=bbox,
            fq=fq,
            fl=fl,
            facet=query_spec.get("facet", None),
            sort=query_spec.get("sort", None),
            limit=limit,
            offset=offset,
            include_private=True,
        )

        if fl is None:
            new_results = [self.load_from_ckan(obj) for obj in result["results"]]
            result["results"] = new_results

        return result


class TagList(fields.Field):
    def __init__(self, *args, **kwargs):
        super().__init__(*args, **kwargs)

    def _serialize(self, value, attr, obj, **kwargs):
        if value is None:
            return None
        return self.save_tags_to_ckan(value)

    def _deserialize(self, value, attr, data, **kwargs):
        if value is None:
            return None
        return self.load_tags_from_ckan(value)

    @staticmethod
    def save_tags_to_ckan(tags: list[str]) -> list[dict]:
        tagobjlist = []
        for tag in tags:
            try:
                tagobj = tag_string_to_object(tag)
            except ValueError as e:
                detail = {
                    "tagspec": tag,
                    "value_error": " ".join(str(arg) for arg in e.args),
                }
                raise DataError(*e.args, detail=detail)
            tagobjlist.append(tagobj)
        return tagobjlist

    @staticmethod
    def load_tags_from_ckan(tags: list[dict]) -> list[str]:
        return [tag_object_to_string(tagobj) for tagobj in tags]


class PackageSchema(Schema):
    """The front-end (API) schema for package-based entities"""

    id = fields.UUID(dump_only=True)
    metadata_created = fields.DateTime(dump_only=True)
    metadata_modified = fields.DateTime(dump_only=True)
    creator_user_id = fields.String(dump_only=True)

    state = fields.String(validate=validators.OneOf(["active", "deleted"]))
    type = fields.String(validate=validators.Equal("dataset"))
    name = schema.NameID()
    owner_org = fields.String(required=True)
    # By default, dataset metadata will be publicly available
    private = fields.Boolean(load_default=False)

    title = fields.String(allow_none=True)
    author = fields.String(allow_none=True, dump_only=True)
    author_email = fields.String(allow_none=True, dump_only=True)
    maintainer = fields.String(allow_none=True)
    maintainer_email = fields.String(allow_none=True)
    notes = fields.String(validate=validators.Length(0, 10000), allow_none=True)
    # Note: making this a URL would force checks that might fail
    url = fields.String(validate=validators.Length(0, 200), allow_none=True)
    version = fields.String(validate=validators.Length(0, 100), allow_none=True)

    resources = fields.List(fields.Dict(), dump_only=True)
    groups = fields.List(fields.Dict(), dump_only=True)
    tags = fields.List(fields.String)
    extras = fields.Dict(keys=fields.String())


class PackageCKANSchema(EntityWithExtrasCKANSchema):
    """The back-end (CKAN) schema for package-based entities.

    This schema is used to filter and transform the data to and from CKAN.
    Validation is not performed here.
    """

    # Read-only system attributes
    id = fields.String()
    metadata_created = fields.DateTime(load_only=True)
    metadata_modified = fields.DateTime(load_only=True)
    creator_user_id = fields.String(load_only=True)

    # System attributes that may be set
    state = fields.String()  # needed in UPDATE
    type = fields.String()  # needed in CREATE
    name = fields.String()  # needed in CREATE, UPDATE
    owner_org = fields.String()  # needed in CREATE, UPDATE
    private = fields.Boolean()

    # Dataset annotations
    title = fields.String(allow_none=True)
    author = fields.String(allow_none=True)
    author_email = fields.String(allow_none=True)
    maintainer = fields.String(allow_none=True)
    maintainer_email = fields.String(allow_none=True)
    notes = fields.String(allow_none=True)
    url = fields.String(allow_none=True)
    version = fields.String(allow_none=True)
    organization = fields.Raw(allow_none=True)

    # ---- Licence stuff...
    # isopen = None
    # license_id = None
    # license_title = None
    # license_url = None

    # ---- TMI...
    # num_resources = None
    # num_tags = None

    # ---- These seem defunct... user package_relationships_list
    # relationships_as_object = fields.Raw()
    # relationships_as_subject = fields.Raw()

    # ---- External stuff, need to be processed
    resources = fields.Raw()
    groups = fields.Raw()
    # ---- Extras are processed in the superclass
    # extras = fields.Raw()
    tags = TagList()

    class Meta:
        # Exclude all else from CKAN
        unknown = EXCLUDE<|MERGE_RESOLUTION|>--- conflicted
+++ resolved
@@ -177,18 +177,11 @@
         """
 
         # TODO: This will change to harmonize with search and list/fetch
-<<<<<<< HEAD
+
         # obj = self.get_cached(eid)
         # authorize(obj, self.name, "read")
         # return obj
         return self.get(eid)
-=======
-        obj = self.get_cached(eid)
-        logger.debug("Got entity %s", obj)
-        authorize(obj, self.name, "read")
-        return obj
-        # return self.get(eid)
->>>>>>> 9fc13ef0
 
     def get_cached(self, eid):
         """Get an entity by ID from the entity cache.
