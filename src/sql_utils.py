--- conflicted
+++ resolved
@@ -1,4 +1,3 @@
-<<<<<<< HEAD
 import ast
 import json
 import logging
@@ -717,9 +716,7 @@
     # Compose the SQL command using the template for recording parameters of a task execution
     if secrets:
         for key, value in secrets.items():
-            sql = utils.sql_workflow_execution_templates[
-                "task_insert_secret_template"
-            ]
+            sql = utils.sql_workflow_execution_templates["task_insert_secret_template"]
 
             # Execute the SQL command in the database
             resp = utils.execSql(sql, (task_exec_id, key, value))
@@ -734,7 +731,7 @@
 
 def task_execution_read_secrets(task_exec_id):
     """
-        Submit a request to the Metadata Database to retrieve information about the secrets 
+        Submit a request to the Metadata Database to retrieve information about the secrets
         of a task execution with given id
 
     Returns:
@@ -751,6 +748,7 @@
         return task_secs
     else:
         return None
+
 
 def task_execution_insert_metrics(task_exec_id, metrics):
     """Records in the database that the metrics collected for the given task execution.
@@ -779,7 +777,9 @@
     return True
 
 
-def task_execution_insert_future_package_existing(task_exec_id, package_id, package_friendly_name):
+def task_execution_insert_future_package_existing(
+    task_exec_id, package_id, package_friendly_name
+):
     """Records in the database that the future user-specified package_id for the given task execution.
 
     Args:
@@ -804,7 +804,10 @@
 
     return True
 
-def task_execution_insert_future_package_details(task_exec_id, package_details, package_friendly_name):
+
+def task_execution_insert_future_package_details(
+    task_exec_id, package_details, package_friendly_name
+):
     """Records in the database that the future user-specified package_id for the given task execution.
 
     Args:
@@ -829,15 +832,28 @@
 
     return True
 
-def task_execution_insert_output_spec_new_resource(task_exec_id, 
-                                                   output_name, 
-                                                   output_address,
-                                                   dataset_friendly_name, 
-                                                   resource_name, 
-                                                   resource_label):
-    sql = utils.sql_workflow_execution_templates["task_insert_output_spec_new_resource"]    
-      # Execute the SQL command in the database
-    resp = utils.execSql(sql, (task_exec_id, output_name, output_address, dataset_friendly_name, resource_name, resource_label))
+
+def task_execution_insert_output_spec_new_resource(
+    task_exec_id,
+    output_name,
+    output_address,
+    dataset_friendly_name,
+    resource_name,
+    resource_label,
+):
+    sql = utils.sql_workflow_execution_templates["task_insert_output_spec_new_resource"]
+    # Execute the SQL command in the database
+    resp = utils.execSql(
+        sql,
+        (
+            task_exec_id,
+            output_name,
+            output_address,
+            dataset_friendly_name,
+            resource_name,
+            resource_label,
+        ),
+    )
     if "status" in resp:
         if not resp.get("status"):
             return False
@@ -846,14 +862,17 @@
 
     return True
 
-def task_execution_insert_output_spec_existing_resource(task_exec_id, 
-                                                        output_name, 
-                                                        output_address,
-                                                        resource_id,
-                                                        resource_action):
-    sql = utils.sql_workflow_execution_templates["task_insert_output_spec_existing_resource"]    
-      # Execute the SQL command in the database
-    resp = utils.execSql(sql, (task_exec_id, output_name, output_address, resource_id, resource_action))
+
+def task_execution_insert_output_spec_existing_resource(
+    task_exec_id, output_name, output_address, resource_id, resource_action
+):
+    sql = utils.sql_workflow_execution_templates[
+        "task_insert_output_spec_existing_resource"
+    ]
+    # Execute the SQL command in the database
+    resp = utils.execSql(
+        sql, (task_exec_id, output_name, output_address, resource_id, resource_action)
+    )
     if "status" in resp:
         if not resp.get("status"):
             return False
@@ -863,7 +882,9 @@
     return True
 
 
-def task_execution_insert_output_spec_plain_path(task_exec_id, output_name, output_address):
+def task_execution_insert_output_spec_plain_path(
+    task_exec_id, output_name, output_address
+):
     sql = utils.sql_workflow_execution_templates["task_insert_output_spec_plain_path"]
     resp = utils.execSql(sql, (task_exec_id, output_name, output_address))
     if "status" in resp:
@@ -884,7 +905,9 @@
 
     if resp and len(resp) > 0:
         output_spec = {}
-        output_spec = {output['output_name']: output['output_address']  for output in resp}
+        output_spec = {
+            output["output_name"]: output["output_address"] for output in resp
+        }
         return output_spec
     else:
         return None
@@ -895,7 +918,7 @@
     Retrieves the full specification regarding the handling of a tool output file. Both metadata
     and data handling.
     """
-    sql  = utils.sql_workflow_execution_templates["task_read_output_spec_of_file"]
+    sql = utils.sql_workflow_execution_templates["task_read_output_spec_of_file"]
 
     resp = utils.execSql(sql, (task_exec_id, file_key))
 
@@ -904,7 +927,6 @@
         return output_spec
     else:
         return None
-    
 
 
 def task_execution_read(task_exec_id):
@@ -924,7 +946,9 @@
     resp = utils.execSql(sql, (task_exec_id,))
 
     if resp and len(resp) > 0:
-        task_specs = resp[0]  # List should contain specification of a single task execution (unique UUID)
+        task_specs = resp[
+            0
+        ]  # List should contain specification of a single task execution (unique UUID)
         # Also include any user-specified tags in the response
         task_specs["tags"] = task_execution_tags_read(task_exec_id)
         return task_specs
@@ -1120,6 +1144,56 @@
     return parameters
 
 
+def task_execution_parameters_read_sql(task_exec_id):
+    if task_exec_id:
+        sql = utils.sql_workflow_execution_templates["task_read_parameters_template"]
+
+        # Execute the SQL command in the database
+        resp = utils.execSql(sql, (task_exec_id,))
+
+        if resp and len(resp) > 0:
+            params = {}
+            for param in resp:
+                value = param["value"]
+                try:
+                    value = int(value)
+                except (ValueError, TypeError, Exception):
+                    pass
+                params[param["key"]] = value
+            return params
+        else:
+            return None
+
+
+def task_execution_metrics_read_sql(task_exec_id):
+    if task_exec_id:
+        sql = utils.sql_workflow_execution_templates["task_read_metrics_template"]
+
+        # Execute the SQL command in the database
+        resp = utils.execSql(sql, (task_exec_id,))
+
+        if resp and len(resp) > 0:
+            metrics = {tag["key"]: tag["value"] for tag in resp}
+            return metrics
+        else:
+            return None
+
+
+def task_execution_read_outputs_sql(task_exec_id):
+    if task_exec_id:
+        sql = utils.sql_workflow_execution_templates[
+            "task_read_output_with_paths_template"
+        ]
+
+        # Execute the SQL command in the database
+        resp = utils.execSql(sql, (task_exec_id,))
+
+        if resp and len(resp) > 0:
+            return resp
+        else:
+            return None
+
+
 def task_execution_metrics_read(task_exec_id):
     """Submit a request to the Knowledge Graph retrieve the metrics issued for the specified task execution.
 
@@ -1245,1330 +1319,4 @@
         resp = df.to_dict(orient="dict")
         return resp
     else:
-        return None
-=======
-import ast
-import json
-import logging
-import re
-import uuid
-
-import pandas as pd
-import requests
-from flask import current_app
-
-# Auxiliary custom functions & SQL query templates for ranking
-import utils
-
-logging.basicConfig(level=logging.DEBUG)
-
-
-def is_valid_uuid(s):
-    try:
-        # Try converting the string to a UUID object
-        uuid_obj = uuid.UUID(s)
-        # Check if the string matches the canonical form of the UUID (with lowercase hexadecimal and hyphens)
-        return str(uuid_obj) == s
-    except ValueError:
-        return False
-
-
-def is_valid_url(url):
-    pattern = re.compile(r"^(s3|https|http|tcp|smb|ftp)://[a-zA-Z0-9.-]+(?:/[^\s]*)?$")
-    return bool(pattern.match(url))
-
-
-def cast_dict(d):
-    d2 = {}
-    for key, value in d.items():
-        try:
-            d2[key] = ast.literal_eval(value)
-        except:
-            d2[key] = value
-    return d2
-
-
-def convert_datatype(df):
-    df2 = df.copy()
-    for column in df.columns:
-        x = df[column][0]
-        try:
-            dtype = type(ast.literal_eval(x))
-            df2[column] = df[column].astype(dtype)
-        except (ValueError, TypeError):
-            df2[column] = df[column].astype(str)
-
-    return df2
-
-
-"""
-def cast_dict(d):
-    d2 = {}
-    for key, value in d.items():
-        try:
-            # Try converting the value to an integer first
-            d2[key] = int(value)
-        except ValueError:
-            try:
-                # If it's not possible to convert to an integer, try converting to a float
-                d2[key] = float(value)
-            except ValueError:
-                # If both conversions fail, leave the value unchanged
-                d2[key] = value
-
-    return d2
-"""
-
-
-##########################################################
-## Policy Management
-##########################################################
-def policy_version_create(
-    policy_uuid, policy_familiar_name, active, yaml_content, user_id
-) -> str:
-    """Records in the database that the user-specified parameters for the given policy
-
-    Args:
-        policy_uuid: UUID of the policy_version
-        parameters: A JSON dictionary with parametrization as (key, value) pairs.
-
-    Returns:
-        A boolean: True, if the statement executed successfully; otherwise, False.
-    """
-
-    # Compose the SQL command using the template for recording parameters of a task execution
-    sql = utils.sql_policy_template["policy_create_template"]
-    resp = utils.execSql(
-        sql, (policy_uuid, policy_familiar_name, active, yaml_content, user_id)
-    )
-    if "status" in resp:
-        if not resp.get("status"):
-            return False
-    else:
-        return False
-
-    return True
-
-
-def list_policies():
-    sql = utils.sql_policy_template["policy_get_all_info_template"]
-    resp = utils.execSql(sql)
-    if resp and len(resp) > 0:
-        policies = resp
-        return policies
-    else:
-        return None
-
-
-def policy_representation_read(filter):
-    if is_valid_uuid(filter):
-        sql = utils.sql_policy_template["policy_get_yaml_by_id_template"]
-        resp = utils.execSql(sql, (filter,))
-        if resp and len(resp) > 0:
-            policy_version = resp[0]
-            return policy_version["yaml_content"]
-        else:
-            return None
-    elif filter == "active":
-        sql = utils.sql_policy_template["policy_get_yaml_by_state_template"]
-        resp = utils.execSql(sql, (True,))
-        if resp and len(resp) > 0:
-            policy_version = resp[0]
-
-            return policy_version["yaml_content"]
-        else:
-            return None
-
-
-def policy_info_read(filter):
-    if is_valid_uuid(filter):
-        sql = utils.sql_policy_template["policy_get_info_by_id_template"]
-        resp = utils.execSql(sql, (filter,))
-        if resp and len(resp) > 0:
-            policy_version = resp[0]
-            return policy_version
-        else:
-            return None
-    elif filter == "active":
-        sql = utils.sql_policy_template["policy_get_info_by_state_template"]
-        resp = utils.execSql(sql, (True,))
-        if resp and len(resp) > 0:
-            policy_version = resp[0]
-            return policy_version
-        else:
-            return None
-
-
-##########################################################
-## 2FA Management
-##########################################################
-def two_factor_auth_create(user_id, secret) -> str:
-    """
-    Creates a two-factor authentication entry for a user.
-
-    Args:
-        user_id (str): The unique identifier of the user.
-        secret (str): The secret key for two-factor authentication.
-
-    Returns:
-        str: Returns a status string indicating the result of the operation.
-             Returns False if the operation fails.
-    """
-    if user_id and secret:
-        sql = utils.sql_2fa_template["two_factor_create_template"]
-        resp = utils.execSql(sql, (user_id, secret))
-        if resp and "status" in resp:
-            if not resp.get("status"):
-                return False
-            else:
-                return True
-        else:
-            return False
-
-
-def two_factor_revoke(user_id) -> str:
-    """
-    Revokes two-factor authentication for a given user.
-
-    Args:
-        user_id (int): The ID of the user for whom two-factor authentication should be revoked.
-
-    Returns:
-        bool: Returns 'False' if the revocation was unsuccessful, otherwise returns the response status.
-    """
-    if user_id:
-        sql = utils.sql_2fa_template["two_factor_revoke_template"]
-        resp = utils.execSql(sql, (user_id,))
-        if "status" in resp:
-            if not resp.get("status"):
-                return False
-        else:
-            return False
-
-
-def two_factor_auth_retrieve(user_id) -> str:
-    """
-    Retrieve the two-factor authentication secret key for a given user.
-
-    Args:
-        user_id (str): The unique identifier of the user.
-
-    Returns:
-        str: The two-factor authentication secret key associated with the user.
-
-    Note:
-        This function queries the database using a predefined SQL template to
-        retrieve the secret key for the specified user. If the user exists and
-        has a secret key, it returns the key; otherwise, it returns None.
-    """
-    if user_id:
-        sql = utils.sql_2fa_template["two_factor_retrieve_skey_template"]
-        resp = utils.execSql(sql, (user_id,))
-        if resp and len(resp) > 0:
-            secret = resp[0]
-            return secret
-
-
-def two_factor_user_has_2fa(user_id) -> str:
-    """Check if a user has two-factor authentication enabled.
-
-    Args:
-        user_id: The unique identifier of the user.
-
-    Returns:
-        A boolean: True if the user has two-factor authentication enabled, otherwise False.
-    """
-
-    if user_id:
-        sql = utils.sql_2fa_template["two_factor_check_template"]
-        resp = utils.execSql(sql, (user_id,))
-        if resp and len(resp) > 0:
-            return True
-        else:
-            return False
-
-
-def stat_two_factor_for_user(user_id) -> str:
-    """Check if a user has two-factor authentication enabled.
-
-    Args:
-        user_id: The unique identifier of the user.
-
-    Returns:
-        A boolean: True if the user has two-factor authentication enabled, otherwise False.
-    """
-
-    if user_id:
-        sql = utils.sql_2fa_template["two_factor_check_template"]
-        resp = utils.execSql(sql, (user_id,))
-        if resp and len(resp) > 0:
-            secret = resp[0]
-            return secret
-        else:
-            return None
-
-
-##########################################################
-## Workflow Execution Metadata Management
-##########################################################
-def workflow_execution_create(
-    workflow_exec_id, start_date, state, creator_user_id, wf_package_id=None, tags=None
-):
-    """Records metadata for a new workflow execution in the database.
-
-    Args:
-        workflow_exec_id: UUID of the new workflow execution.
-        start_date: Start timestamp of the new workflow execution.
-        state: Initial state of the new workflow execution.
-        creator_user_id: The unique username of the user creating the workflow.
-        wf_package_id: Optionally the package which will be used as context for the workflow.
-        tags: A JSON dictionary with workflow execution metadata as (key, value) pairs.
-
-    Returns:
-        A boolean: True, if the statement executed successfully; otherwise, False.
-    """
-
-    # Compose the SQL command using the template for creating a new workflow execution
-    if wf_package_id:
-        sql = utils.sql_workflow_execution_templates["workflow_create_template"]
-        resp = utils.execSql(
-            sql, (workflow_exec_id, state, creator_user_id, start_date, wf_package_id)
-        )
-    else:
-        sql = utils.sql_workflow_execution_templates[
-            "workflow_create_template_empty_package"
-        ]
-        resp = utils.execSql(
-            sql, (workflow_exec_id, state, creator_user_id, start_date)
-        )
-
-    # Execute the SQL command in the database
-    if resp and "status" in resp:
-        if not resp.get("status"):
-            return False
-    else:
-        return False
-
-    # Compose the SQL command using the template for assigning tags to the new workflow execution
-    if tags:
-        for key, value in tags.items():
-            sql = utils.sql_workflow_execution_templates[
-                "workflow_insert_tags_template"
-            ]
-
-            # Execute the SQL command in the database
-            resp = utils.execSql(sql, (workflow_exec_id, key, value))
-            if resp and "status" in resp:
-                if not resp.get("status"):
-                    return False
-            else:
-                return False
-
-    return True
-
-
-def workflow_execution_update(workflow_exec_id, state, end_date=None):
-    """Updates metadata regarding a workflow execution in the database.
-
-    Args:
-        task_exec_id: UUID of a workflow execution.
-        state: Current state of this workflow execution.
-        end_date: Timestamp marking the end of this workflow execution.
-
-    Returns:
-        A boolean: True, if the statement executed successfully; otherwise, False.
-    """
-
-    # Compose and execute the SQL command using the template for updating/commiting a workflow execution
-    if not end_date is None:
-        sql = utils.sql_workflow_execution_templates["workflow_commit_template"]
-        resp = utils.execSql(sql, (state, end_date, workflow_exec_id))
-    else:
-        sql = utils.sql_workflow_execution_templates["workflow_update_template"]
-        resp = utils.execSql(sql, (state, workflow_exec_id))
-
-    if resp and "status" in resp:
-        if not resp.get("status"):
-            return False
-    else:
-        return False
-
-    return True
-
-
-def workflow_execution_delete(workflow_exec_id):
-    """Deletes all metadata regarding a workflow execution from the database. CAUTION! This also includes all metadata about task executions associated with this workflow execution.
-
-    Args:
-        workflow_exec_id: UUID of a workflow execution.
-
-    Returns:
-        A boolean: True, if the statement executed successfully; otherwise, False.
-    """
-
-    # Compose the SQL command using the template for deleting a workflow execution
-    sql = utils.sql_workflow_execution_templates["workflow_delete_template"]
-
-    # Execute the SQL command in the database
-    resp = utils.execSql(sql, (workflow_exec_id,))
-
-    if resp and "status" in resp:
-        if not resp.get("status"):
-            return False
-    else:
-        return False
-
-    return True
-
-
-def workflow_execution_read(workflow_exec_id):
-    """Returns metadata recorded in the database about the given workflow execution. User-specified tags are included in the returned response.
-
-    Args:
-        workflow_exec_id: UUID of the workflow execution.
-
-    Returns:
-        A JSON with the workflow execution metadata.
-    """
-
-    # Compose the SQL command using the template for reading metadata about a workflow execution
-    sql = utils.sql_workflow_execution_templates["workflow_read_template"]
-
-    # Execute the SQL command in the database
-    resp = utils.execSql(sql, (workflow_exec_id,))
-
-    if resp and len(resp) > 0:
-        workflow_specs = resp[
-            0
-        ]  # List should contain specification of a single workflow execution (unique UUID)
-        # Also include any user-specified tags in the response
-        workflow_specs["tags"] = workflow_execution_tags_read(workflow_exec_id)
-        return workflow_specs
-    else:
-        return None
-
-
-def workflow_execution_context_read(workflow_exec_id):
-    """Returns the ID of the contextual package corresponding to the working during its creation.
-       If not specified returns null
-
-    Args:
-        workflow_exec_id: UUID of the workflow execution.
-
-    Returns:
-        A JSON with the ID of the package if specified.
-    """
-
-    # Compose the SQL command using the template for reading metadata about a workflow execution
-    sql = utils.sql_workflow_execution_templates["workflow_get_context_package"]
-
-    # Execute the SQL command in the database
-    resp = utils.execSql(sql, (workflow_exec_id,))
-
-    if resp and len(resp) > 0:
-        workflow_context = resp[0]
-        return workflow_context
-    else:
-        return None
-
-
-def workflow_execution_tags_read(workflow_exec_id):
-    """Returns tags recorded as (key, value) pairs in the database about the given workflow execution.
-
-    Args:
-        workflow_exec_id: UUID of the workflow execution.
-
-    Returns:
-        A JSON dictionary with the workflow execution tags.
-    """
-
-    # Compose the SQL command using the template for reading tags about a workflow execution
-    sql = utils.sql_workflow_execution_templates["workflow_read_tags_template"]
-
-    # Execute the SQL command in the database
-    resp = utils.execSql(sql, (workflow_exec_id,))
-
-    if resp and len(resp) > 0:
-        tag_dict = {tag["key"]: tag["value"] for tag in resp}
-        return tag_dict
-    else:
-        return None
-
-
-def task_execution_create(
-    task_exec_id,
-    workflow_exec_id,
-    start_date,
-    state,
-    creator_user_id,
-    tags=None,
-    prev_task_exec_id=None,
-):
-    """Records metadata for a new task execution in the database.
-
-    Args:
-        workflow_exec_id: UUID of an existing workflow execution.
-        task_exec_id: UUID of the new task execution.
-        start_date: Start timestamp of the new task execution.
-        state: Initial state of the new task execution.
-        creator_user_id: The unique username of the user creating the task.
-        tags: A JSON dictionary with task execution metadata as (key, value) pairs.
-        prev_task_exec_id: UUID of the exexcution of the previous task in the workflow pipeline.
-
-    Returns:
-        A boolean: True, if the statement executed successfully; otherwise, False.
-    """
-
-    # Compose the SQL command using the template for creating a new task execution
-    sql = utils.sql_workflow_execution_templates["task_create_template"]
-
-    # Execute the SQL command in the database
-    resp = utils.execSql(
-        sql, (task_exec_id, workflow_exec_id, creator_user_id, state, start_date)
-    )
-    if resp and "status" in resp:
-        if not resp.get("status"):
-            return False
-    else:
-        return False
-
-    # Compose the SQL command using the template for specifying the previously executed task
-    if prev_task_exec_id:
-        sql = utils.sql_workflow_execution_templates["task_create_connection_template"]
-
-        # Execute the SQL command in the database
-        resp = utils.execSql(sql, (task_exec_id, prev_task_exec_id))
-        if resp and "status" in resp:
-            if not resp.get("status"):
-                return False
-        else:
-            return False
-
-    # Compose the SQL command using the template for assigning tags to the new task execution
-    if tags:
-        for key, value in tags.items():
-            sql = utils.sql_workflow_execution_templates["task_insert_tags_template"]
-
-            # Execute the SQL command in the database
-            resp = utils.execSql(sql, (task_exec_id, key, value))
-            if resp and "status" in resp:
-                if not resp.get("status"):
-                    return False
-            else:
-                return False
-
-    return True
-
-
-def task_execution_update(task_exec_id, state, end_date=None, tags=None):
-    """Updates metadata regarding a task execution in the database.
-
-    Args:
-        task_exec_id: UUID of a task execution.
-        state: Current state of this task execution.
-        end_date: Timestamp marking the end of this task execution.
-
-    Returns:
-        A boolean: True, if the statement executed successfully; otherwise, False.
-    """
-
-    # Compose and execute the SQL command using the template for updating a task execution
-    if not end_date is None:
-        sql = utils.sql_workflow_execution_templates["task_commit_template"]
-        resp = utils.execSql(sql, (state, end_date, task_exec_id))
-    else:
-        sql = utils.sql_workflow_execution_templates["task_update_template"]
-        resp = utils.execSql(sql, (state, task_exec_id))
-
-    if resp and "status" in resp:
-        if not resp.get("status"):
-            return False
-    else:
-        return False
-
-    # Compose the SQL command using the template for assigning tags to the new task execution
-    if tags:
-        for key, value in tags.items():
-            sql = utils.sql_workflow_execution_templates["task_insert_tags_template"]
-
-            # Execute the SQL command in the database
-            resp = utils.execSql(sql, (task_exec_id, key, value))
-            if resp and "status" in resp:
-                if not resp.get("status"):
-                    return False
-            else:
-                return False
-
-    return True
-
-
-def task_execution_delete(task_exec_id):
-    """Deletes all metadata regarding a task execution from the database. CAUTION! This also includes all tags, parameters, and metrics associated with this task execution.
-
-    Args:
-        task_exec_id: UUID of a task execution.
-
-    Returns:
-        A boolean: True, if the statement executed successfully; otherwise, False.
-    """
-
-    # Compose the SQL command using the template for deleting a task execution
-    sql = utils.sql_workflow_execution_templates["task_delete_template"]
-
-    # Execute the SQL command in the database
-    resp = utils.execSql(sql, (task_exec_id,))
-
-    if resp and "status" in resp:
-        if not resp.get("status"):
-            return False
-    else:
-        return False
-
-    return True
-
-
-def task_execution_insert_log(task_exec_id, log):
-    """Records the log of a task execution in the database.
-
-    Args:
-        task_exec_id: UUID of the task execution.
-        log: Text with the compiled logs.
-
-    Returns:
-        A boolean: True, if the statement executed successfully; otherwise, False.
-    """
-
-    # Compose the SQL command using the template for inserting the log under tag "log" for this task execution
-    sql = utils.sql_workflow_execution_templates["task_insert_tags_template"]
-
-    # Execute the SQL command in the database
-    resp = utils.execSql(sql, (task_exec_id, "log", log))
-    if resp and "status" in resp:
-        if not resp.get("status"):
-            return False
-    else:
-        return False
-
-    return True
-
-
-def task_execution_insert_input(task_exec_id, inputs, input_group_name):
-    """Records in the database that the given dataset id was used as input in the given task execution.
-    The input will be inserted with the order the were provided in the inputs array.
-
-    Args:
-        task_exec_id: UUID of the task execution.
-        inputs: Array of UUIDs mixed in with Paths to be used as input in this task execution.
-        input_group_name: The key of the JSON field mapping to the array/list of inputs.
-
-    Returns:
-        A boolean: True, if the statement executed successfully; otherwise, False.
-    """
-
-    # Compose the SQL command using the template for recording input datasets
-    for idx, inp in enumerate(inputs):
-        # In case we get a UUID as input we pass it as is
-        if is_valid_uuid(inp):
-            sql = utils.sql_workflow_execution_templates[
-                "task_insert_input_by_uuid_template"
-            ]
-            # Execute the SQL command in the database
-            resp = utils.execSql(sql, (task_exec_id, idx, inp, input_group_name))
-            if resp and "status" in resp:
-                if not resp.get("status"):
-                    return False
-            else:
-                return False
-
-        # In case we get a Path as input we pass it as is if it acceptable
-        elif is_valid_url(inp):
-            sql = utils.sql_workflow_execution_templates[
-                "task_insert_input_by_path_template"
-            ]
-            # Execute the SQL command in the database
-            resp = utils.execSql(sql, (task_exec_id, idx, inp, input_group_name))
-            if resp and "status" in resp:
-                if not resp.get("status"):
-                    return False
-            else:
-                return False
-
-    return True
-
-
-def task_execution_insert_output(task_exec_id, resource_ids):
-    """Records in the database that the given dataset id was issued as output from the given task execution.
-
-    Args:
-        task_exec_id: UUID of the task execution.
-        resource_ids: Array of UUIDs of the dataset(s) (i.e.,CKAN resources) issued as output from this task execution.
-
-    Returns:
-        A boolean: True, if the statement executed successfully; otherwise, False.
-    """
-
-    # Compose the SQL command using the template for recording output datasets
-    for idx, res_id in enumerate(resource_ids):
-        sql = utils.sql_workflow_execution_templates[
-            "task_insert_output_dataset_template"
-        ]
-
-        # Execute the SQL command in the database
-        resp = utils.execSql(sql, (task_exec_id, idx, res_id))
-        if resp and "status" in resp:
-            if not resp.get("status"):
-                return False
-        else:
-            return False
-
-    return True
-
-
-def task_execution_insert_parameters(task_exec_id, parameters):
-    """Records in the database that the user-specified parameters for the given task execution.
-
-    Args:
-        task_exec_id: UUID of the task execution.
-        parameters: A JSON dictionary with the task execution parametrization as (key, value) pairs.
-
-    Returns:
-        A boolean: True, if the statement executed successfully; otherwise, False.
-    """
-
-    # Compose the SQL command using the template for recording parameters of a task execution
-    if parameters:
-        for key, value in parameters.items():
-            sql = utils.sql_workflow_execution_templates[
-                "task_insert_parameters_template"
-            ]
-
-            # Execute the SQL command in the database
-            resp = utils.execSql(sql, (task_exec_id, key, value))
-            if "status" in resp:
-                if not resp.get("status"):
-                    return False
-            else:
-                return False
-
-    return True
-
-
-def task_execution_insert_secrets(task_exec_id, secrets):
-    """Records in the database that the user-specified secrets for the given task execution.
-
-    Args:
-        task_exec_id: UUID of the task execution.
-        secrets: A JSON dictionary with the task execution secrets as (key, value) pairs.
-
-    Returns:
-        A boolean: True, if the statement executed successfully; otherwise, False.
-    """
-
-    # Compose the SQL command using the template for recording parameters of a task execution
-    if secrets:
-        for key, value in secrets.items():
-            sql = utils.sql_workflow_execution_templates["task_insert_secret_template"]
-
-            # Execute the SQL command in the database
-            resp = utils.execSql(sql, (task_exec_id, key, value))
-            if "status" in resp:
-                if not resp.get("status"):
-                    return False
-            else:
-                return False
-
-    return True
-
-
-def task_execution_read_secrets(task_exec_id):
-    """
-        Submit a request to the Metadata Database to retrieve information about the secrets
-        of a task execution with given id
-
-    Returns:
-        A JSON with the secrets, if any.
-    """
-
-    sql = utils.sql_workflow_execution_templates["task_read_secret_template"]
-
-    # Execute the SQL command in the database
-    resp = utils.execSql(sql, (task_exec_id,))
-
-    if resp and len(resp) > 0:
-        task_secs = resp
-        return task_secs
-    else:
-        return None
-
-
-def task_execution_insert_metrics(task_exec_id, metrics):
-    """Records in the database that the metrics collected for the given task execution.
-
-    Args:
-        task_exec_id: UUID of the task execution.
-        metrics: A JSON dictionary with the task execution metrics as (key, value) pairs.
-
-    Returns:
-        A boolean: True, if the statement executed successfully; otherwise, False.
-    """
-
-    # Compose the SQL command using the template for recording metrics about a task execution
-    if metrics:
-        for key, value in metrics.items():
-            sql = utils.sql_workflow_execution_templates["task_insert_metrics_template"]
-
-            # Execute the SQL command in the database
-            resp = utils.execSql(sql, (task_exec_id, key, value))
-            if "status" in resp:
-                if not resp.get("status"):
-                    return False
-            else:
-                return False
-
-    return True
-
-
-def task_execution_insert_future_package_existing(
-    task_exec_id, package_id, package_friendly_name
-):
-    """Records in the database that the future user-specified package_id for the given task execution.
-
-    Args:
-        task_exec_id: UUID of the task execution.
-        package_id: The package_id of the package that will be used as context for the task execution.
-        package_friendly_name: The friendly name for the package as specified in the tool spec json.
-
-    Returns:
-        A boolean: True, if the statement executed successfully; otherwise, False.
-    """
-
-    # Compose the SQL command using the template for recording parameters of a task execution
-    sql = utils.sql_workflow_execution_templates["task_insert_existing_future_package"]
-
-    # Execute the SQL command in the database
-    resp = utils.execSql(sql, (task_exec_id, package_id, package_friendly_name))
-    if "status" in resp:
-        if not resp.get("status"):
-            return False
-    else:
-        return False
-
-    return True
-
-
-def task_execution_insert_future_package_details(
-    task_exec_id, package_details, package_friendly_name
-):
-    """Records in the database that the future user-specified package_id for the given task execution.
-
-    Args:
-        task_exec_id: UUID of the task execution.
-        package_details: The string describing the details of the package that will be used as context for the task execution encoded in base64.
-        package_friendly_name: The friendly name for the package as specified in the tool spec json.
-
-    Returns:
-        A boolean: True, if the statement executed successfully; otherwise, False.
-    """
-
-    # Compose the SQL command using the template for recording parameters of a task execution
-    sql = utils.sql_workflow_execution_templates["task_insert_future_package_details"]
-
-    # Execute the SQL command in the database
-    resp = utils.execSql(sql, (task_exec_id, package_details, package_friendly_name))
-    if "status" in resp:
-        if not resp.get("status"):
-            return False
-    else:
-        return False
-
-    return True
-
-
-def task_execution_insert_output_spec_new_resource(
-    task_exec_id,
-    output_name,
-    output_address,
-    dataset_friendly_name,
-    resource_name,
-    resource_label,
-):
-    sql = utils.sql_workflow_execution_templates["task_insert_output_spec_new_resource"]
-    # Execute the SQL command in the database
-    resp = utils.execSql(
-        sql,
-        (
-            task_exec_id,
-            output_name,
-            output_address,
-            dataset_friendly_name,
-            resource_name,
-            resource_label,
-        ),
-    )
-    if "status" in resp:
-        if not resp.get("status"):
-            return False
-    else:
-        return False
-
-    return True
-
-
-def task_execution_insert_output_spec_existing_resource(
-    task_exec_id, output_name, output_address, resource_id, resource_action
-):
-    sql = utils.sql_workflow_execution_templates[
-        "task_insert_output_spec_existing_resource"
-    ]
-    # Execute the SQL command in the database
-    resp = utils.execSql(
-        sql, (task_exec_id, output_name, output_address, resource_id, resource_action)
-    )
-    if "status" in resp:
-        if not resp.get("status"):
-            return False
-    else:
-        return False
-
-    return True
-
-
-def task_execution_insert_output_spec_plain_path(
-    task_exec_id, output_name, output_address
-):
-    sql = utils.sql_workflow_execution_templates["task_insert_output_spec_plain_path"]
-    resp = utils.execSql(sql, (task_exec_id, output_name, output_address))
-    if "status" in resp:
-        if not resp.get("status"):
-            return False
-    else:
-        return False
-
-    return True
-
-
-def task_read_output_spec(task_exec_id):
-    # Compose the SQL command using the template for reading metadata about a task execution
-    sql = utils.sql_workflow_execution_templates["task_read_output_spec_for_tool"]
-
-    # Execute the SQL command in the database
-    resp = utils.execSql(sql, (task_exec_id,))
-
-    if resp and len(resp) > 0:
-        output_spec = {}
-        output_spec = {
-            output["output_name"]: output["output_address"] for output in resp
-        }
-        return output_spec
-    else:
-        return None
-
-
-def task_read_output_spec_of_file(task_exec_id, file_key):
-    """
-    Retrieves the full specification regarding the handling of a tool output file. Both metadata
-    and data handling.
-    """
-    sql = utils.sql_workflow_execution_templates["task_read_output_spec_of_file"]
-
-    resp = utils.execSql(sql, (task_exec_id, file_key))
-
-    if resp and len(resp) > 0:
-        output_spec = resp[0]
-        return output_spec
-    else:
-        return None
-
-
-def task_execution_read(task_exec_id):
-    """Returns metadata recorded in the database about the given task execution. User-specified tags are included in the returned response.
-
-    Args:
-        task_exec_id: UUID of the task execution.
-
-    Returns:
-        A JSON with the task execution metadata.
-    """
-
-    # Compose the SQL command using the template for reading metadata about a task execution
-    sql = utils.sql_workflow_execution_templates["task_read_template"]
-
-    # Execute the SQL command in the database
-    resp = utils.execSql(sql, (task_exec_id,))
-
-    if resp and len(resp) > 0:
-        task_specs = resp[
-            0
-        ]  # List should contain specification of a single task execution (unique UUID)
-        # Also include any user-specified tags in the response
-        task_specs["tags"] = task_execution_tags_read(task_exec_id)
-        return task_specs
-    else:
-        return None
-
-
-def task_execution_tags_read(task_exec_id):
-    """Returns tags recorded as (key, value) pairs in the database about the given task execution.
-
-    Args:
-        task_exec_id: UUID of the task execution.
-
-    Returns:
-        A JSON dictionary with the task execution tags.
-    """
-
-    # Compose the SQL command using the template for reading tags about a task execution
-    sql = utils.sql_workflow_execution_templates["task_read_tags_template"]
-
-    # Execute the SQL command in the database
-    resp = utils.execSql(sql, (task_exec_id,))
-
-    if resp and len(resp) > 0:
-        tag_dict = {tag["key"]: tag["value"] for tag in resp}
-        return tag_dict
-    else:
-        return None
-
-
-def task_execution_input_read(task_exec_id):
-    """Submit a request to the Knowledge Graph to retrieve the identifiers of dataset(s) given as input to the specified task execution.
-
-    Args:
-        id: The identifier (UUID) assigned to the task execution in MLFlow.
-
-    Returns:
-        A JSON with the list of dataset identifiers (CKAN resources) collected in MLFlow for the specified task execution.
-    """
-
-    config = current_app.config["settings"]
-    sparql_headers = {
-        "Content-Type": "application/sparql-query",
-        "Accept": "application/json",
-    }
-    # Formulate the SPARQL query with the given identifier
-    sparql = utils.format_sparql_filter("task_execution_input_template", task_exec_id)
-    #    print(sparql)
-    # Make a POST request to the Ontop API with the given query
-    # IMPORTANT! NO authentication required by public SPARQL endpoints
-    response = requests.post(
-        config["SPARQL_ENDPOINT"], headers=sparql_headers, data=sparql
-    )
-
-    j = json.loads(response.text)
-    print(j)
-    res_ids = [res["resource_id"]["value"] for res in j["results"]["bindings"]]
-
-    # # Compose the SQL command using the template for reading tags about a task execution
-    # sql = utils.sql_workflow_execution_templates['task_read_input_dataset_template']
-
-    # # Execute the SQL command in the database
-    # resp = utils.execSql(sql, (task_exec_id, ))
-    # print(resp)
-    # if resp and len(resp)>0:
-    #     res_ids = [res['dataset_id'] for res in resp]
-    #     return res_ids
-    # else:
-    #     return None
-
-    # print(res_ids)
-
-    return res_ids
-
-
-def task_execution_output_read(task_exec_id):
-    """Submit a request to the Knowledge Graph to retrieve the identifiers of dataset(s) issued as output from the specified task execution.
-
-    Args:
-        id: The identifier (UUID) assigned to the task execution in MLFlow.
-
-    Returns:
-        A JSON with the list of dataset identifiers (CKAN resources) collected as output in MLFlow for the specified task execution.
-    """
-
-    config = current_app.config["settings"]
-
-    sparql_headers = {
-        "Content-Type": "application/sparql-query",
-        "Accept": "application/json",
-    }
-    # Formulate the SPARQL query with the given identifier
-    sparql = utils.format_sparql_filter("task_execution_output_template", task_exec_id)
-    #    print(sparql)
-    # Make a POST request to the Ontop API with the given query
-    # IMPORTANT! NO authentication required by public SPARQL endpoints
-    response = requests.post(
-        config["SPARQL_ENDPOINT"], headers=sparql_headers, data=sparql
-    )
-
-    j = json.loads(response.text)
-    res_ids = [res["resource_id"]["value"] for res in j["results"]["bindings"]]
-
-    # # Compose the SQL command using the template for reading tags about a task execution
-    # sql = utils.sql_workflow_execution_templates['task_read_output_dataset_template']
-
-    # # Execute the SQL command in the database
-    # resp = utils.execSql(sql, (task_exec_id, ))
-    # if resp and len(resp)>0:
-    #     res_ids = [res['dataset_id'] for res in resp]
-    #     return res_ids
-    # else:
-    #     return None
-
-    return res_ids
-
-
-def task_execution_input_read_sql(task_exec_id):
-    """Submit a request to the DB to retrieve the parameters specified for the task execution.
-
-    Args:
-        id: The identifier (UUID) assigned to the task execution in MLFlow.
-
-    Returns:
-        A JSON with the input resourced ids or path grouped by input group name.
-    """
-
-    config = current_app.config["settings"]
-
-    sql_groups = utils.sql_workflow_execution_templates[
-        "task_read_input_group_names_by"
-    ]
-    resp = utils.execSql(sql_groups, (task_exec_id,))
-
-    logging.debug(resp)
-    inputs = dict()
-
-    if resp and len(resp) > 0:
-        for group in resp:
-            list_of_inputs = list()
-            sql_inputs = utils.sql_workflow_execution_templates[
-                "task_read_inputs_by_group_name"
-            ]
-            resp = utils.execSql(
-                sql_inputs,
-                (
-                    task_exec_id,
-                    group["input_group_name"],
-                ),
-            )
-            if resp and len(resp) > 0:
-                for input in resp:
-                    list_of_inputs.append(input["resource_id"] or input["input_path"])
-                inputs[group["input_group_name"]] = list_of_inputs
-
-    return inputs
-
-
-def task_execution_parameters_read(task_exec_id):
-    """Submit a request to the Knowledge Graph retrieve the parameters specified for the task execution.
-
-    Args:
-        id: The identifier (UUID) assigned to the task execution in MLFlow.
-
-    Returns:
-        A JSON with the parameters specified in MLFlow for the specified task execution.
-    """
-
-    config = current_app.config["settings"]
-
-    sparql_headers = {
-        "Content-Type": "application/sparql-query",
-        "Accept": "application/json",
-    }
-    # Formulate the SPARQL query with the given identifier
-    sparql = utils.format_sparql_filter(
-        "task_execution_parameters_template", task_exec_id
-    )
-    #    print(sparql)
-    # Make a POST request to the Ontop API with the given query
-    # IMPORTANT! NO authentication required by public SPARQL endpoints
-    response = requests.post(
-        config["SPARQL_ENDPOINT"], headers=sparql_headers, data=sparql
-    )
-
-    # return json.loads(response.text)
-    j = json.loads(response.text)
-    parameters = {
-        res["parameter"]["value"]: res["value"]["value"]
-        for res in j["results"]["bindings"]
-    }
-    parameters = cast_dict(parameters)
-    return parameters
-
-
-def task_execution_parameters_read_sql(task_exec_id):
-    if task_exec_id:
-        sql = utils.sql_workflow_execution_templates["task_read_parameters_template"]
-
-        # Execute the SQL command in the database
-        resp = utils.execSql(sql, (task_exec_id,))
-
-        if resp and len(resp) > 0:
-            params = {}
-            for param in resp:
-                value = param["value"]
-                try:
-                    value = int(value)
-                except (ValueError, TypeError, Exception):
-                    pass
-                params[param["key"]] = value
-            return params
-        else:
-            return None
-
-
-def task_execution_metrics_read_sql(task_exec_id):
-    if task_exec_id:
-        sql = utils.sql_workflow_execution_templates["task_read_metrics_template"]
-
-        # Execute the SQL command in the database
-        resp = utils.execSql(sql, (task_exec_id,))
-
-        if resp and len(resp) > 0:
-            metrics = {tag["key"]: tag["value"] for tag in resp}
-            return metrics
-        else:
-            return None
-
-
-def task_execution_read_outputs_sql(task_exec_id):
-    if task_exec_id:
-        sql = utils.sql_workflow_execution_templates[
-            "task_read_output_with_paths_template"
-        ]
-
-        # Execute the SQL command in the database
-        resp = utils.execSql(sql, (task_exec_id,))
-
-        if resp and len(resp) > 0:
-            return resp
-        else:
-            return None
-
-
-def task_execution_metrics_read(task_exec_id):
-    """Submit a request to the Knowledge Graph retrieve the metrics issued for the specified task execution.
-
-    Args:
-        id: The identifier (UUID) assigned to the task execution in MLFlow.
-
-    Returns:
-        A JSON with the metrics collected in MLFlow for the specified task execution.
-    """
-
-    config = current_app.config["settings"]
-
-    sparql_headers = {
-        "Content-Type": "application/sparql-query",
-        "Accept": "application/json",
-    }
-    # Formulate the SPARQL query with the given identifier
-    sparql = utils.format_sparql_filter("task_execution_metrics_template", task_exec_id)
-    #    print(sparql)
-    # Make a POST request to the Ontop API with the given query
-    # IMPORTANT! NO authentication required by public SPARQL endpoints
-    response = requests.post(
-        config["SPARQL_ENDPOINT"], headers=sparql_headers, data=sparql
-    )
-
-    # return jsonify(json.loads(response.text))
-    j = json.loads(response.text)
-    metrics = {
-        res["metric"]["value"]: res["value"]["value"]
-        for res in j["results"]["bindings"]
-    }
-    metrics = cast_dict(metrics)
-
-    return metrics
-
-
-def workflow_get_tasks(workflow_exec_id):
-    """Submit a request to the Metadata Database to retrieve information about all tasks
-        belonging to a workflow execution with given id
-
-    Args:
-        id: The identifier (UUID) assigned to a worfklow execution
-
-    Returns:
-        A JSON with the tasks, if any, belonging to the workflow
-    """
-
-    if workflow_exec_id:
-        sql = utils.sql_workflow_execution_templates["workflow_get_tasks"]
-
-        # Execute the SQL command in the database
-        resp = utils.execSql(sql, (workflow_exec_id,))
-
-        if resp and len(resp) > 0:
-            wf_tasks = resp
-            return wf_tasks
-        else:
-            return None
-
-
-def workflow_get_all():
-    """
-        Submit a request to the Metadata Database to retrieve information about all workflow
-        executions. If an execution contains a reference to the package_id, it will be available
-        in the result.
-
-    Returns:
-        A JSON with the workflows, if any.
-    """
-
-    sql = utils.sql_workflow_execution_templates["workflow_get_all"]
-
-    # Execute the SQL command in the database
-    resp = utils.execSql(sql)
-
-    if resp and len(resp) > 0:
-        wf_tasks = resp
-        return wf_tasks
-    else:
-        return None
-
-
-def workflow_statistics(workflow_tags, parameters, metrics):
-    """Fetch statistics for each Worfklow Execution for a specific group of
-    workflow executions.
-
-    Args:
-        workflow_tags: List of workflow tags
-        parameters: List of parameters
-        metrics: List of metrics
-
-    Returns:
-        A JSON dictionary containing statistics per workflow execution.
-    """
-
-    workflow_tags = ",".join([f"'{x}'" for x in workflow_tags])
-    parameters = ",".join([f"'{x}'" for x in parameters])
-    metrics = ",".join([f"'{x}'" for x in metrics])
-
-    # Compose the SQL command using the template for reading tags about a task execution
-    sql = utils.sql_workflow_execution_templates["workflow_read_statistics"]
-
-    # Execute the SQL command in the database
-    resp = utils.execSql(
-        sql,
-        (
-            workflow_tags,
-            parameters,
-            metrics,
-        ),
-    )
-
-    if resp and len(resp) > 0:
-        df = pd.DataFrame(resp)
-        df = df.pivot(index="workflow_uuid", columns="key", values="value")
-        df = convert_datatype(df)
-        df = df.reset_index(drop=False)  # avoid casting hash ids
-        # print(df)
-        # print(df.dtypes)
-        # print(df.dtypes)
-        # df = df.T
-        # print(df)
-        resp = df.to_dict(orient="dict")
-        return resp
-    else:
-        return None
->>>>>>> 6fb27054
+        return None