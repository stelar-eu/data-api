--- conflicted
+++ resolved
@@ -927,12 +927,7 @@
             break
         except Exception:
             logger.info("Error fetching package: %s", resource.get("package_id"))
-<<<<<<< HEAD
             
-=======
-            continue
-
->>>>>>> ca9bf20a
     logger.info("Package: %s", package)
     if package is None:
         return None
