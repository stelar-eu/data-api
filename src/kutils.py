--- conflicted
+++ resolved
@@ -112,75 +112,7 @@
         return None
 
 
-<<<<<<< HEAD
-def generate_reset_token(user_id, expiration_minutes=30):
-    """
-    Generates a JWT token with an expiration.
-    :param user_id: The unique identifier for the user.
-    :param expiration_minutes: Token validity period in minutes.
-    :return: Encoded JWT token as a string.
-    """
-    payload = {
-        "user_id": user_id,
-        "exp": datetime.datetime.now() + datetime.timedelta(minutes=expiration_minutes),
-    }
-    token = jwt.encode(payload, user_id, algorithm="HS256")
-    return token
-
-
-def email_unique(email):
-    keycloak_admin = init_admin_client_with_credentials()
-
-    # Check for existing users with the same email
-    existing_emails = keycloak_admin.get_users({"email": email})
-    if existing_emails:
-        raise InvalidError(f"A user with the email '{email}' already exists.")
-
-
-def initialize_keycloak_openid():
-    config = current_app.config["settings"]
-    return KeycloakOpenID(
-        server_url=config["KEYCLOAK_URL"],
-        realm_name=config["REALM_NAME"],
-        client_id=config["KEYCLOAK_CLIENT_ID"],
-        client_secret_key=config["KEYCLOAK_CLIENT_SECRET"],
-        verify=True,
-    )
-
-
-# def introspect_admin_token(access_token):
-#     """
-#     Introspects the given access token to check if it's valid and active.
-#     It also checks if the user has admin role.
-#     Returns True if the token is valid and admin, False if the token is invalid or expired or not admin.
-#     """
-#     try:
-#         keycloak_openid = initialize_keycloak_openid()
-#         introspect_response = keycloak_openid.introspect(access_token)
-
-#         # Check if the token is active and user has admin role
-#         if introspect_response.get("active", False):
-#             if introspect_response.get("realm_access", False):
-#                 is_admin_flag = introspect_response.get("is_admin", None)
-#                 if is_admin_flag is not None and is_admin_flag:
-#                     return True
-#                 else:
-#                     return False
-#                 # if "admin" in introspect_response["realm_access"]["roles"]:
-#                 #     return True
-#                 # else:
-#                 #     return False
-#             else:
-#                 return False
-#         else:
-#             logger.debug("Token is not active")
-#             return False
-#     except Exception as e:
-#         logger.debug(e)
-#         raise e
-
-=======
->>>>>>> 37fcdb77
+
 def introspect_admin_token(access_token):
     """
     Introspects the given access token to check if it's valid, active,
@@ -189,7 +121,6 @@
     Raises TokenExpiredError if the token is inactive/expired.
     Raises AuthorizationError if the token is active but not for an admin user.
     """
-<<<<<<< HEAD
     
     # keycloak_openid = initialize_keycloak_openid()
     # introspect_response = keycloak_openid.introspect(access_token)
@@ -216,26 +147,7 @@
     
     return True
 
-    
-
-=======
-    try:
-        introspect_response = KEYCLOAK_OPENID_CLIENT().introspect(access_token)
-
-        # Check if the token is active and user has admin role
-        if introspect_response.get("active", False):
-            if introspect_response.get("realm_access", False):
-                if "admin" in introspect_response["realm_access"]["roles"]:
-                    return True
-                else:
-                    return False
-            else:
-                return False
-        else:
-            return False
-    except Exception as e:
-        return False
->>>>>>> 37fcdb77
+
 
 
 def get_user_by_token(access_token):
@@ -243,67 +155,21 @@
     Introspects the given access token to return the user information if the token is active
     Returns the user json if the token is valid, False if the token is invalid or expired.
     """
-<<<<<<< HEAD
-    # try:
-    #     keycloak_openid = initialize_keycloak_openid()
-    #     introspect_response = keycloak_openid.introspect(access_token)
-    #     if introspect_response.get("active", False):
-    #         return introspect_response
-    #     else:
-    #         return {}
-    # except Exception as e:
-    #     return False
     return introspect_token(access_token)
-=======
-    try:
-        introspect_response = KEYCLOAK_OPENID_CLIENT().introspect(access_token)
-        if introspect_response.get("active", False):
-            return introspect_response
-        else:
-            return {}
-    except Exception as e:
-        return False
-
->>>>>>> 37fcdb77
+
 
 def introspect_token(access_token):
     """
     Introspects the given access token to check if it's valid and active.
     Returns True if the token is valid, False if the token is invalid or expired.
     """
-<<<<<<< HEAD
-    # try:
-    #     keycloak_openid = initialize_keycloak_openid()
-    #     introspect_response = keycloak_openid.introspect(access_token)
-    #     # Check if the token is active
-    #     if introspect_response.get("active", False):
-    #         return True
-    #     else:
-    #         return False
-    # except Exception as e:
-    #     return False
-    keycloak_openid = initialize_keycloak_openid()
-    introspect_response = keycloak_openid.introspect(access_token)
+
+    introspect_response = KEYCLOAK_OPENID_CLIENT().introspect(access_token)
     # Check if the token is active
     if introspect_response.get("active", False):
         return introspect_response
     else:
         raise AuthenticationError(message="Token is invalid or expired")
-
-=======
-    try:
-
-        introspect_response = KEYCLOAK_OPENID_CLIENT().introspect(access_token)
-        # Check if the token is active
-        if introspect_response.get("active", False):
-            return True
-        else:
-            return False
-    except Exception as e:
-        logger.debug("Error while introspecting token: %s", str(e), exc_info=True)
-        return False
->>>>>>> 37fcdb77
-
 
 def current_user():
     """Return the current user from the session or the request headers.
