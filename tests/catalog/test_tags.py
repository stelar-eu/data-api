import pyjq
import pytest


# An auto-fixture that deletes the 'test_vocab1' vocabulary
# if it exists!
@pytest.fixture()
def clean_vocab1(DC):
    try:
        for tag in pyjq.all(".result.tags|.[]|.id", DC.vocabulary_show(id="vocab1")):
            DC.tag_delete(tag)
        DC.vocabulary_delete(id="vocab1")
    except Exception:
        pass


<<<<<<< HEAD
# An auto-fixture that deletes the 'test_vocab1' vocabulary
# if it exists!
@pytest.fixture()
def clean_vocab1(DC):
    try:
        for tag in pyjq.all(".result.tags|.[]|.id", DC.vocabulary_show(id="vocab1")):
            DC.tag_delete(tag)
        DC.vocabulary_delete(id="vocab1")
    except Exception:
        pass


@pytest.fixture()
def vocab1(app_client, clean_vocab1):
=======
@pytest.fixture()
>>>>>>> c4e6411c
def vocab1(app_client, clean_vocab1):
    response = app_client.post(
        "/api/v2/vocabulary",
        json={
            "name": "vocab1",
            "tags": [{"name": n} for n in ["tag1", "tag2", "tag3"]],
        },
    )
    assert response.status_code == 200
    assert response.json["success"]
    result = response.json["result"]
    assert result["name"] == "vocab1"
    assert len(result["tags"]) == 3
    assert {t["name"] for t in result["tags"]} == {"tag1", "tag2", "tag3"}

    yield result

    assert app_client.delete(f"/api/v2/vocabulary/{result['id']}").status_code == 200


def test_vocabulary_create(app_client, vocab1):
    assert vocab1["name"] == "vocab1"
    assert len(vocab1["tags"]) == 3
    assert {t["name"] for t in vocab1["tags"]} == {"tag1", "tag2", "tag3"}


def test_vocabulary_get(app_client, vocab1):
    response = app_client.get(f"/api/v2/vocabulary/{vocab1['id']}")
    assert response.status_code == 200
    assert response.json["success"]
    result = response.json["result"]
    assert result["name"] == "vocab1"
    assert len(result["tags"]) == 3
    assert {t["name"] for t in result["tags"]} == {"tag1", "tag2", "tag3"}


def test_vocabulary_add_tag(app_client, vocab1):
    new_tags = vocab1["tags"] + [{"name": "tag4"}]

    response = app_client.put(
        f"/api/v2/vocabulary/{vocab1['id']}",
        json={"tags": new_tags},
    )
    assert response.status_code == 200
    assert response.json["success"]
    result = response.json["result"]
    assert result["name"] == "vocab1"
    assert len(result["tags"]) == 4
    assert {t["name"] for t in result["tags"]} == {"tag1", "tag2", "tag3", "tag4"}


def test_vocabulary_patch_failed(app_client, vocab1):
    response = app_client.patch(
        f"/api/v2/vocabulary/{vocab1['id']}",
        json={"name": "vocab2"},
    )
    assert response.status_code == 405
    assert not response.json["success"]


def test_vocabulary_tag_create(app_client, vocab1):
    response = app_client.post(
        "/api/v2/tag",
        json={
            "name": "tag_new",
            "vocabulary_id": vocab1["id"],
        },
    )
    assert response.status_code == 200
    assert response.json["success"]
    result = response.json["result"]
    assert result["name"] == "tag_new"
    assert result["vocabulary_id"] == vocab1["id"]


def test_vocabulary_tag_get(app_client, vocab1):
    response = app_client.get(f"/api/v2/tag/{vocab1['tags'][0]['id']}")
    assert response.status_code == 200
    assert response.json["success"]
    result = response.json["result"]
    assert result["name"] == "tag1"
    assert result["vocabulary_id"] == vocab1["id"]


def test_vocabulary_tag_get_by_tagspec(app_client, vocab1):
    response = app_client.get(f"/api/v2/tag/{vocab1['name']}:tag3")
    assert response.status_code == 200
    assert response.json["success"]
    result = response.json["result"]
    assert result["name"] == "tag3"
    assert result["vocabulary_id"] == vocab1["id"]


def test_vocabulary_tag_delete(app_client, vocab1):
    response = app_client.delete(f"/api/v2/tag/{vocab1['tags'][0]['id']}")
    assert response.status_code == 200
    assert response.json["success"]

    # Get the vocabulary again
    response = app_client.get(f"/api/v2/vocabulary/{vocab1['id']}")
    assert response.status_code == 200
    assert response.json["success"]
    result = response.json["result"]
    assert len(result["tags"]) == 2
    assert {t["name"] for t in result["tags"]} == {"tag2", "tag3"}<|MERGE_RESOLUTION|>--- conflicted
+++ resolved
@@ -14,7 +14,6 @@
         pass
 
 
-<<<<<<< HEAD
 # An auto-fixture that deletes the 'test_vocab1' vocabulary
 # if it exists!
 @pytest.fixture()
@@ -28,10 +27,6 @@
 
 
 @pytest.fixture()
-def vocab1(app_client, clean_vocab1):
-=======
-@pytest.fixture()
->>>>>>> c4e6411c
 def vocab1(app_client, clean_vocab1):
     response = app_client.post(
         "/api/v2/vocabulary",
